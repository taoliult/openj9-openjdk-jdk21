/*
 * Copyright (c) 2022, 2023, Oracle and/or its affiliates. All rights reserved.
 * DO NOT ALTER OR REMOVE COPYRIGHT NOTICES OR THIS FILE HEADER.
 *
 * This code is free software; you can redistribute it and/or modify it
 * under the terms of the GNU General Public License version 2 only, as
 * published by the Free Software Foundation.  Oracle designates this
 * particular file as subject to the "Classpath" exception as provided
 * by Oracle in the LICENSE file that accompanied this code.
 *
 * This code is distributed in the hope that it will be useful, but WITHOUT
 * ANY WARRANTY; without even the implied warranty of MERCHANTABILITY or
 * FITNESS FOR A PARTICULAR PURPOSE.  See the GNU General Public License
 * version 2 for more details (a copy is included in the LICENSE file that
 * accompanied this code).
 *
 * You should have received a copy of the GNU General Public License version
 * 2 along with this work; if not, write to the Free Software Foundation,
 * Inc., 51 Franklin St, Fifth Floor, Boston, MA 02110-1301 USA.
 *
 * Please contact Oracle, 500 Oracle Parkway, Redwood Shores, CA 94065 USA
 * or visit www.oracle.com if you need additional information or have any
 * questions.
 */

/*
 * ===========================================================================
 * (c) Copyright IBM Corp. 2022, 2023 All Rights Reserved
 * ===========================================================================
 */

package jdk.internal.foreign.abi;

import jdk.internal.foreign.SystemLookup;
import jdk.internal.foreign.abi.aarch64.linux.LinuxAArch64Linker;
import jdk.internal.foreign.abi.aarch64.macos.MacOsAArch64Linker;
import jdk.internal.foreign.abi.aarch64.windows.WindowsAArch64Linker;
import jdk.internal.foreign.abi.ppc64.aix.AixPPC64Linker;
import jdk.internal.foreign.abi.ppc64.sysv.SysVPPC64leLinker;
import jdk.internal.foreign.abi.riscv64.linux.LinuxRISCV64Linker;
import jdk.internal.foreign.abi.s390x.sysv.SysVS390xLinker;
import jdk.internal.foreign.abi.x64.sysv.SysVx64Linker;
import jdk.internal.foreign.abi.x64.windows.Windowsx64Linker;
import jdk.internal.foreign.layout.AbstractLayout;

import java.lang.foreign.GroupLayout;
import java.lang.foreign.MemoryLayout;
import java.lang.foreign.SegmentScope;
import java.lang.foreign.FunctionDescriptor;
import java.lang.foreign.Linker;
import java.lang.foreign.MemorySegment;
import java.lang.foreign.SequenceLayout;
import java.lang.invoke.MethodHandle;
import java.lang.invoke.MethodType;
import java.util.Objects;

<<<<<<< HEAD
public abstract sealed class AbstractLinker implements Linker permits LinuxAArch64Linker, MacOsAArch64Linker, AixPPC64Linker,
                                                                      SysVPPC64leLinker, SysVS390xLinker, SysVx64Linker, WindowsAArch64Linker, Windowsx64Linker, LinuxRISCV64Linker {
=======
public abstract sealed class AbstractLinker implements Linker permits LinuxAArch64Linker, MacOsAArch64Linker,
                                                                      SysVx64Linker, WindowsAArch64Linker,
                                                                      Windowsx64Linker, LinuxRISCV64Linker {

    public interface UpcallStubFactory {
        MemorySegment makeStub(MethodHandle target, SegmentScope arena);
    }
>>>>>>> 4330b730

    private record LinkRequest(FunctionDescriptor descriptor, LinkerOptions options) {}
    private final SoftReferenceCache<LinkRequest, MethodHandle> DOWNCALL_CACHE = new SoftReferenceCache<>();
    private final SoftReferenceCache<FunctionDescriptor, UpcallStubFactory> UPCALL_CACHE = new SoftReferenceCache<>();

    @Override
    public MethodHandle downcallHandle(FunctionDescriptor function, Option... options) {
        Objects.requireNonNull(function);
        Objects.requireNonNull(options);
        checkHasNaturalAlignment(function);
        LinkerOptions optionSet = LinkerOptions.forDowncall(function, options);

        return DOWNCALL_CACHE.get(new LinkRequest(function, optionSet), linkRequest ->  {
            FunctionDescriptor fd = linkRequest.descriptor();
            MethodType type = fd.toMethodType();
            MethodHandle handle = arrangeDowncall(type, fd, linkRequest.options());
            handle = SharedUtils.maybeInsertAllocator(fd, handle);
            return handle;
        });
    }
    protected abstract MethodHandle arrangeDowncall(MethodType inferredMethodType, FunctionDescriptor function, LinkerOptions options);

    @Override
    public MemorySegment upcallStub(MethodHandle target, FunctionDescriptor function, SegmentScope scope) {
        Objects.requireNonNull(scope);
        Objects.requireNonNull(target);
        Objects.requireNonNull(function);
        checkHasNaturalAlignment(function);
        SharedUtils.checkExceptions(target);

        MethodType type = function.toMethodType();
        if (!type.equals(target.type())) {
            throw new IllegalArgumentException("Wrong method handle type: " + target.type());
        }

        UpcallStubFactory factory = UPCALL_CACHE.get(function, f -> arrangeUpcall(type, f));
        return factory.makeStub(target, scope);
    }

    protected abstract UpcallStubFactory arrangeUpcall(MethodType targetType, FunctionDescriptor function);

    @Override
    public SystemLookup defaultLookup() {
        return SystemLookup.getInstance();
    }

    // Current limitation of the implementation:
    // We don't support packed structs on some platforms,
    // so reject them here explicitly
    private static void checkHasNaturalAlignment(FunctionDescriptor descriptor) {
        descriptor.returnLayout().ifPresent(AbstractLinker::checkHasNaturalAlignmentRecursive);
        descriptor.argumentLayouts().forEach(AbstractLinker::checkHasNaturalAlignmentRecursive);
    }

    private static void checkHasNaturalAlignmentRecursive(MemoryLayout layout) {
        checkHasNaturalAlignment(layout);
        if (layout instanceof GroupLayout gl) {
            for (MemoryLayout member : gl.memberLayouts()) {
                checkHasNaturalAlignmentRecursive(member);
            }
        } else if (layout instanceof SequenceLayout sl) {
            checkHasNaturalAlignmentRecursive(sl.elementLayout());
        }
    }

    private static void checkHasNaturalAlignment(MemoryLayout layout) {
        if (!((AbstractLayout<?>) layout).hasNaturalAlignment()) {
            throw new IllegalArgumentException("Layout bit alignment must be natural alignment: " + layout);
        }
    }
}<|MERGE_RESOLUTION|>--- conflicted
+++ resolved
@@ -54,18 +54,14 @@
 import java.lang.invoke.MethodType;
 import java.util.Objects;
 
-<<<<<<< HEAD
-public abstract sealed class AbstractLinker implements Linker permits LinuxAArch64Linker, MacOsAArch64Linker, AixPPC64Linker,
-                                                                      SysVPPC64leLinker, SysVS390xLinker, SysVx64Linker, WindowsAArch64Linker, Windowsx64Linker, LinuxRISCV64Linker {
-=======
 public abstract sealed class AbstractLinker implements Linker permits LinuxAArch64Linker, MacOsAArch64Linker,
+                                                                      AixPPC64Linker, SysVPPC64leLinker, SysVS390xLinker,
                                                                       SysVx64Linker, WindowsAArch64Linker,
                                                                       Windowsx64Linker, LinuxRISCV64Linker {
 
     public interface UpcallStubFactory {
         MemorySegment makeStub(MethodHandle target, SegmentScope arena);
     }
->>>>>>> 4330b730
 
     private record LinkRequest(FunctionDescriptor descriptor, LinkerOptions options) {}
     private final SoftReferenceCache<LinkRequest, MethodHandle> DOWNCALL_CACHE = new SoftReferenceCache<>();
