--- conflicted
+++ resolved
@@ -1,15 +1,11 @@
 /*
-<<<<<<< HEAD
  * ===========================================================================
  * (c) Copyright IBM Corp. 2012, 2017 All Rights Reserved
  * ===========================================================================
  */
 
 /*
- * Copyright (c) 2012, 2016, Oracle and/or its affiliates. All rights reserved.
-=======
  * Copyright (c) 2012, 2017, Oracle and/or its affiliates. All rights reserved.
->>>>>>> 340c4efd
  * DO NOT ALTER OR REMOVE COPYRIGHT NOTICES OR THIS FILE HEADER.
  *
  * This code is free software; you can redistribute it and/or modify it
