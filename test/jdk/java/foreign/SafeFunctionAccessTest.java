--- conflicted
+++ resolved
@@ -22,20 +22,9 @@
  */
 
 /*
- * ===========================================================================
- * (c) Copyright IBM Corp. 2022, 2022 All Rights Reserved
- * ===========================================================================
- */
-
-/*
  * @test
  * @enablePreview
-<<<<<<< HEAD
- * @requires ((os.arch == "amd64" | os.arch == "x86_64") & sun.arch.data.model == "64") | os.arch == "aarch64" | os.arch == "riscv64"
- * | os.arch == "ppc64" | os.arch == "ppc64le" | os.arch == "s390x"
-=======
  * @requires jdk.foreign.linker != "UNSUPPORTED"
->>>>>>> b48d172f
  * @run testng/othervm --enable-native-access=ALL-UNNAMED SafeFunctionAccessTest
  */
 
