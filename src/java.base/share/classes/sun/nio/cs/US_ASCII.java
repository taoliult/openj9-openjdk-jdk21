--- conflicted
+++ resolved
@@ -82,30 +82,6 @@
             int sp = soff + src.position();
             int sl = soff + src.limit();
 
-<<<<<<< HEAD
-            try {
-            	
-                if((dl-dp) >= (sl-sp)) {                                             //OpenJ9-perf_converter
-                    
-                    int n = decodeASCII(sa, sp, sl-sp, da, dp);
-                    sp = sp + n;
-                    dp = dp + n;
-                    if (sp<sl)
-                     	return CoderResult.malformedForLength(1);
-                    return CoderResult.UNDERFLOW;                            //OpenJ9-perf_converter
-                }                                                               //OpenJ9-perf_converter
-                else {                                                           //OpenJ9-perf_converter
-                    int n = decodeASCII(sa, sp, dl-dp, da, dp);
-                    sp = sp + n;
-                    dp = dp + n;
-                    if (dp<dl)
-                    	return CoderResult.malformedForLength(1);
-                    return CoderResult.OVERFLOW;                         //OpenJ9-perf_converter
-                }                                                                //OpenJ9-perf_converter
-            } finally {
-                src.position(sp - src.arrayOffset());
-                dst.position(dp - dst.arrayOffset());
-=======
             char[] da = dst.array();
             int doff = dst.arrayOffset();
             int dp = doff + dst.position();
@@ -122,7 +98,6 @@
                     return CoderResult.OVERFLOW;
                 }
                 return CoderResult.malformedForLength(1);
->>>>>>> 2dda68fc
             }
             return CoderResult.UNDERFLOW;
         }
@@ -156,24 +131,6 @@
                 return decodeArrayLoop(src, dst);
             else
                 return decodeBufferLoop(src, dst);
-        }
- 	public final int decodeASCII(byte[] src, int sp, int len, char[] dst, int dp) {
-            int n = 0;
-            while (n < len) 
-               {
-                byte b = src[sp++];
-
-                if (b >= 0){
-            
-                    dst[dp++] = (char)b;
-                    n++;
-                    continue;
-                       }
-                break;   
-                
-               }
-            
-            return n;
         }
     }
 
