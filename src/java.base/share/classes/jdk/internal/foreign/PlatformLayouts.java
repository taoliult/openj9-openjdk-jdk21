--- conflicted
+++ resolved
@@ -218,16 +218,67 @@
         public static final ValueLayout.OfAddress C_VA_LIST = AArch64.C_POINTER;
     }
 
-<<<<<<< HEAD
+    public static final class RISCV64 {
+        private RISCV64() {
+            //just the one
+        }
+
+        /**
+         * The {@code bool} native type.
+         */
+        public static final ValueLayout.OfBoolean C_BOOL = ValueLayout.JAVA_BOOLEAN;
+
+        /**
+         * The {@code char} native type.
+         */
+        public static final ValueLayout.OfByte C_CHAR = ValueLayout.JAVA_BYTE;
+
+        /**
+         * The {@code short} native type.
+         */
+        public static final ValueLayout.OfShort C_SHORT = ValueLayout.JAVA_SHORT.withBitAlignment(16);
+
+        /**
+         * The {@code int} native type.
+         */
+        public static final ValueLayout.OfInt C_INT = ValueLayout.JAVA_INT.withBitAlignment(32);
+
+        /**
+         * The {@code long} native type.
+         */
+        public static final ValueLayout.OfLong C_LONG = ValueLayout.JAVA_LONG.withBitAlignment(64);
+
+        /**
+         * The {@code long long} native type.
+         */
+        public static final ValueLayout.OfLong C_LONG_LONG = ValueLayout.JAVA_LONG.withBitAlignment(64);
+
+        /**
+         * The {@code float} native type.
+         */
+        public static final ValueLayout.OfFloat C_FLOAT = ValueLayout.JAVA_FLOAT.withBitAlignment(32);
+
+        /**
+         * The {@code double} native type.
+         */
+        public static final ValueLayout.OfDouble C_DOUBLE = ValueLayout.JAVA_DOUBLE.withBitAlignment(64);
+
+        /**
+         * The {@code T*} native type.
+         */
+        public static final ValueLayout.OfAddress C_POINTER = ValueLayout.ADDRESS.withBitAlignment(64).asUnbounded();
+
+        /**
+         * The {@code va_list} native type, as it is passed to a function.
+         */
+        public static final ValueLayout.OfAddress C_VA_LIST = RISCV64.C_POINTER;
+    }
+
     /**
      * This class defines layout constants modelling standard primitive types supported by the PPC64LE SystemV ABI.
      */
     public static final class SysVPPC64le {
         private SysVPPC64le() {
-=======
-    public static final class RISCV64 {
-        private RISCV64() {
->>>>>>> 59f2aa14
             //just the one
         }
 
@@ -274,16 +325,11 @@
         /**
          * The {@code T*} native type.
          */
-<<<<<<< HEAD
         public static final ValueLayout.OfAddress C_POINTER = ValueLayout.ADDRESS.withBitAlignment(64);
-=======
-        public static final ValueLayout.OfAddress C_POINTER = ValueLayout.ADDRESS.withBitAlignment(64).asUnbounded();
->>>>>>> 59f2aa14
-
-        /**
-         * The {@code va_list} native type, as it is passed to a function.
-         */
-<<<<<<< HEAD
+
+        /**
+         * The {@code va_list} native type, as it is passed to a function.
+         */
         public static final ValueLayout.OfAddress C_VA_LIST = SysVPPC64le.C_POINTER;
     }
 
@@ -403,8 +449,5 @@
          * The {@code va_list} native type, as it is passed to a function.
          */
         public static final ValueLayout.OfAddress C_VA_LIST = AIX.C_POINTER;
-=======
-        public static final ValueLayout.OfAddress C_VA_LIST = RISCV64.C_POINTER;
->>>>>>> 59f2aa14
     }
 }