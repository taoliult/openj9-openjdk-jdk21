--- conflicted
+++ resolved
@@ -3021,14 +3021,6 @@
     }
 
     /* Some private helper methods */
-<<<<<<< HEAD
-=======
-    private native void setPriority0(int newPriority);
-    private native void interrupt0();
-    private static native void clearInterruptEvent();
-    private native void setNativeName(String name);
-
->>>>>>> c15ee14b
     // The address of the next thread identifier, see ThreadIdentifiers.
     private static native long getNextThreadIdOffset();
 
@@ -3040,22 +3032,6 @@
         }
     }
 
-    private void suspend0() {
-        if (currentThread() == this) {
-            suspendImpl();
-        } else {
-            synchronized (interruptLock) {
-                suspendImpl();
-            }
-        }
-    }
-
-    private void resume0() {
-        synchronized (interruptLock) {
-            resumeImpl();
-        }
-    }
-
     private void interrupt0() {
         interruptImpl();
     }
@@ -3074,8 +3050,6 @@
 
     private native void startImpl();
     private native void setPriorityNoVMAccessImpl(long eetop, int priority);
-    private native void suspendImpl();
-    private native void resumeImpl();
     private native void interruptImpl();
     private static native boolean interruptedImpl();
     private native void setNameImpl(long threadRef, String threadName);
