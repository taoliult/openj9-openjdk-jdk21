/*
 * Copyright (c) 1998, 2019, Oracle and/or its affiliates. All rights reserved.
 * DO NOT ALTER OR REMOVE COPYRIGHT NOTICES OR THIS FILE HEADER.
 *
 * This code is free software; you can redistribute it and/or modify it
 * under the terms of the GNU General Public License version 2 only, as
 * published by the Free Software Foundation.  Oracle designates this
 * particular file as subject to the "Classpath" exception as provided
 * by Oracle in the LICENSE file that accompanied this code.
 *
 * This code is distributed in the hope that it will be useful, but WITHOUT
 * ANY WARRANTY; without even the implied warranty of MERCHANTABILITY or
 * FITNESS FOR A PARTICULAR PURPOSE.  See the GNU General Public License
 * version 2 for more details (a copy is included in the LICENSE file that
 * accompanied this code).
 *
 * You should have received a copy of the GNU General Public License version
 * 2 along with this work; if not, write to the Free Software Foundation,
 * Inc., 51 Franklin St, Fifth Floor, Boston, MA 02110-1301 USA.
 *
 * Please contact Oracle, 500 Oracle Parkway, Redwood Shores, CA 94065 USA
 * or visit www.oracle.com if you need additional information or have any
 * questions.
 */

/*
 * ===========================================================================
 * (c) Copyright IBM Corp. 2019, 2019 All Rights Reserved
 * ===========================================================================
 */

/*
 * Machine Dependent implementation of the dynamic linking support
 * for java.  This routine is Unix specific.
 */

#include <stdio.h>
#include <dlfcn.h>
#include <unistd.h>
#include <stdlib.h>
#include <string.h>

#include "util.h"
#include "path_md.h"

#ifdef __APPLE__
#define LIB_SUFFIX "dylib"
#else
#define LIB_SUFFIX "so"
#endif

static void dll_build_name(char* buffer, size_t buflen,
                           const char* paths, const char* fname) {
    char *path, *paths_copy, *next_token;
    *buffer = '\0';

    paths_copy = jvmtiAllocate((int)strlen(paths) + 1);
    strcpy(paths_copy, paths);
    if (paths_copy == NULL) {
        return;
    }

    next_token = NULL;
    path = strtok_r(paths_copy, PATH_SEPARATOR, &next_token);

    while (path != NULL) {
        size_t result_len = (size_t)snprintf(buffer, buflen, "%s/lib%s." LIB_SUFFIX, path, fname);
        if (result_len >= buflen) {
<<<<<<< HEAD
            /* Ignore this path that doesn't fit in the supplied buffer. */
=======
            EXIT_ERROR(JVMTI_ERROR_INVALID_LOCATION, "One or more of the library paths supplied to jdwp, "
                                                     "likely by sun.boot.library.path, is too long.");
>>>>>>> 0109ed7c
        } else if (access(buffer, F_OK) == 0) {
            break;
        }
        *buffer = '\0';
        path = strtok_r(NULL, PATH_SEPARATOR, &next_token);
    }

    jvmtiDeallocate(paths_copy);
}

/*
 * create a string for the JNI native function name by adding the
 * appropriate decorations.
 */
int
dbgsysBuildFunName(char *name, int nameLen, int args_size, int encodingIndex)
{
    // On Unix, there is only one encoding method.
    if (encodingIndex == 0)
        return 1;
    return 0;
}

/*
 * create a string for the dynamic lib open call by adding the
 * appropriate pre and extensions to a filename and the path
 */
void
dbgsysBuildLibName(char *holder, size_t holderlen, const char *pname,
                   const char *fname)
{
    const int pnamelen = pname ? strlen(pname) : 0;

    if (pnamelen == 0) {
<<<<<<< HEAD
        size_t result_len = (size_t)snprintf(holder, holderlen, "lib%s." LIB_SUFFIX, fname);
        if (result_len >= holderlen) {
            /* Ignore this path that doesn't fit in the supplied buffer. */
            *holder = '\0';
        }
=======
        if (pnamelen + (int)strlen(fname) + 10 > holderlen) {
            EXIT_ERROR(JVMTI_ERROR_INVALID_LOCATION, "One or more of the library paths supplied to jdwp, "
                                                     "likely by sun.boot.library.path, is too long.");
        }
        (void)snprintf(holder, holderlen, "lib%s." LIB_SUFFIX, fname);
>>>>>>> 0109ed7c
    } else {
      dll_build_name(holder, holderlen, pname, fname);
    }
}

void *
dbgsysLoadLibrary(const char *name, char *err_buf, int err_buflen)
{
    void * result;
    result = dlopen(name, RTLD_LAZY);
    if (result == NULL) {
        (void)strncpy(err_buf, dlerror(), err_buflen-2);
        err_buf[err_buflen-1] = '\0';
    }
    return result;
}

void dbgsysUnloadLibrary(void *handle)
{
    (void)dlclose(handle);
}

void * dbgsysFindLibraryEntry(void *handle, const char *name)
{
    return dlsym(handle, name);
}<|MERGE_RESOLUTION|>--- conflicted
+++ resolved
@@ -21,12 +21,6 @@
  * Please contact Oracle, 500 Oracle Parkway, Redwood Shores, CA 94065 USA
  * or visit www.oracle.com if you need additional information or have any
  * questions.
- */
-
-/*
- * ===========================================================================
- * (c) Copyright IBM Corp. 2019, 2019 All Rights Reserved
- * ===========================================================================
  */
 
 /*
@@ -66,12 +60,8 @@
     while (path != NULL) {
         size_t result_len = (size_t)snprintf(buffer, buflen, "%s/lib%s." LIB_SUFFIX, path, fname);
         if (result_len >= buflen) {
-<<<<<<< HEAD
-            /* Ignore this path that doesn't fit in the supplied buffer. */
-=======
             EXIT_ERROR(JVMTI_ERROR_INVALID_LOCATION, "One or more of the library paths supplied to jdwp, "
                                                      "likely by sun.boot.library.path, is too long.");
->>>>>>> 0109ed7c
         } else if (access(buffer, F_OK) == 0) {
             break;
         }
@@ -100,25 +90,17 @@
  * appropriate pre and extensions to a filename and the path
  */
 void
-dbgsysBuildLibName(char *holder, size_t holderlen, const char *pname,
+dbgsysBuildLibName(char *holder, int holderlen, const char *pname,
                    const char *fname)
 {
     const int pnamelen = pname ? strlen(pname) : 0;
 
     if (pnamelen == 0) {
-<<<<<<< HEAD
-        size_t result_len = (size_t)snprintf(holder, holderlen, "lib%s." LIB_SUFFIX, fname);
-        if (result_len >= holderlen) {
-            /* Ignore this path that doesn't fit in the supplied buffer. */
-            *holder = '\0';
-        }
-=======
         if (pnamelen + (int)strlen(fname) + 10 > holderlen) {
             EXIT_ERROR(JVMTI_ERROR_INVALID_LOCATION, "One or more of the library paths supplied to jdwp, "
                                                      "likely by sun.boot.library.path, is too long.");
         }
         (void)snprintf(holder, holderlen, "lib%s." LIB_SUFFIX, fname);
->>>>>>> 0109ed7c
     } else {
       dll_build_name(holder, holderlen, pname, fname);
     }
