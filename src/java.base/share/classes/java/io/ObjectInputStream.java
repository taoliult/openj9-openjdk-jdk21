/*
<<<<<<< HEAD
 * ===========================================================================
 * (c) Copyright IBM Corp. 1996,2018 All Rights Reserved
 * ===========================================================================
 * 
 * This code is free software; you can redistribute it and/or modify it
 * under the terms of the GNU General Public License version 2 only, as
 * published by the Free Software Foundation.  
 *
 * This code is distributed in the hope that it will be useful, but WITHOUT
 * ANY WARRANTY; without even the implied warranty of MERCHANTABILITY or
 * FITNESS FOR A PARTICULAR PURPOSE.  See the GNU General Public License
 * version 2 for more details (a copy is included in the LICENSE file that
 * accompanied this code).
 *
 * You should have received a copy of the GNU General Public License version
 * 2 along with this work; if not, see <http://www.gnu.org/licenses/>.
 * 
 * ===========================================================================
 */

/*
=======
>>>>>>> 73aa3483
 * Copyright (c) 1996, 2018, Oracle and/or its affiliates. All rights reserved.
 * DO NOT ALTER OR REMOVE COPYRIGHT NOTICES OR THIS FILE HEADER.
 *
 * This code is free software; you can redistribute it and/or modify it
 * under the terms of the GNU General Public License version 2 only, as
 * published by the Free Software Foundation.  Oracle designates this
 * particular file as subject to the "Classpath" exception as provided
 * by Oracle in the LICENSE file that accompanied this code.
 *
 * This code is distributed in the hope that it will be useful, but WITHOUT
 * ANY WARRANTY; without even the implied warranty of MERCHANTABILITY or
 * FITNESS FOR A PARTICULAR PURPOSE.  See the GNU General Public License
 * version 2 for more details (a copy is included in the LICENSE file that
 * accompanied this code).
 *
 * You should have received a copy of the GNU General Public License version
 * 2 along with this work; if not, write to the Free Software Foundation,
 * Inc., 51 Franklin St, Fifth Floor, Boston, MA 02110-1301 USA.
 *
 * Please contact Oracle, 500 Oracle Parkway, Redwood Shores, CA 94065 USA
 * or visit www.oracle.com if you need additional information or have any
 * questions.
 */

package java.io;

import java.io.ObjectStreamClass.WeakClassKey;
import java.lang.System.Logger;
import java.lang.ref.ReferenceQueue;
import java.lang.reflect.Array;
import java.lang.reflect.Modifier;
import java.lang.reflect.Proxy;
import java.security.AccessControlContext;
import java.security.AccessController;
import java.security.PrivilegedAction;
import java.security.PrivilegedActionException;
import java.security.PrivilegedExceptionAction;
import java.util.Arrays;
import java.util.Map;
import java.util.Objects;
import java.util.concurrent.ConcurrentHashMap;
import java.util.concurrent.ConcurrentMap;

import static java.io.ObjectStreamClass.processQueue;

import jdk.internal.access.SharedSecrets;
import jdk.internal.misc.Unsafe;
import sun.reflect.misc.ReflectUtil;

/**
 * An ObjectInputStream deserializes primitive data and objects previously
 * written using an ObjectOutputStream.
 *
 * <p><strong>Warning: Deserialization of untrusted data is inherently dangerous
 * and should be avoided. Untrusted data should be carefully validated according to the
 * "Serialization and Deserialization" section of the
 * {@extLink secure_coding_guidelines_javase Secure Coding Guidelines for Java SE}.
 * {@extLink serialization_filter_guide Serialization Filtering} describes best
 * practices for defensive use of serial filters.
 * </strong></p>
 *
 * <p>ObjectOutputStream and ObjectInputStream can provide an application with
 * persistent storage for graphs of objects when used with a FileOutputStream
 * and FileInputStream respectively.  ObjectInputStream is used to recover
 * those objects previously serialized. Other uses include passing objects
 * between hosts using a socket stream or for marshaling and unmarshaling
 * arguments and parameters in a remote communication system.
 *
 * <p>ObjectInputStream ensures that the types of all objects in the graph
 * created from the stream match the classes present in the Java Virtual
 * Machine.  Classes are loaded as required using the standard mechanisms.
 *
 * <p>Only objects that support the java.io.Serializable or
 * java.io.Externalizable interface can be read from streams.
 *
 * <p>The method <code>readObject</code> is used to read an object from the
 * stream.  Java's safe casting should be used to get the desired type.  In
 * Java, strings and arrays are objects and are treated as objects during
 * serialization. When read they need to be cast to the expected type.
 *
 * <p>Primitive data types can be read from the stream using the appropriate
 * method on DataInput.
 *
 * <p>The default deserialization mechanism for objects restores the contents
 * of each field to the value and type it had when it was written.  Fields
 * declared as transient or static are ignored by the deserialization process.
 * References to other objects cause those objects to be read from the stream
 * as necessary.  Graphs of objects are restored correctly using a reference
 * sharing mechanism.  New objects are always allocated when deserializing,
 * which prevents existing objects from being overwritten.
 *
 * <p>Reading an object is analogous to running the constructors of a new
 * object.  Memory is allocated for the object and initialized to zero (NULL).
 * No-arg constructors are invoked for the non-serializable classes and then
 * the fields of the serializable classes are restored from the stream starting
 * with the serializable class closest to java.lang.object and finishing with
 * the object's most specific class.
 *
 * <p>For example to read from a stream as written by the example in
 * ObjectOutputStream:
 * <br>
 * <pre>
 *      FileInputStream fis = new FileInputStream("t.tmp");
 *      ObjectInputStream ois = new ObjectInputStream(fis);
 *
 *      int i = ois.readInt();
 *      String today = (String) ois.readObject();
 *      Date date = (Date) ois.readObject();
 *
 *      ois.close();
 * </pre>
 *
 * <p>Classes control how they are serialized by implementing either the
 * java.io.Serializable or java.io.Externalizable interfaces.
 *
 * <p>Implementing the Serializable interface allows object serialization to
 * save and restore the entire state of the object and it allows classes to
 * evolve between the time the stream is written and the time it is read.  It
 * automatically traverses references between objects, saving and restoring
 * entire graphs.
 *
 * <p>Serializable classes that require special handling during the
 * serialization and deserialization process should implement the following
 * methods:
 *
 * <pre>
 * private void writeObject(java.io.ObjectOutputStream stream)
 *     throws IOException;
 * private void readObject(java.io.ObjectInputStream stream)
 *     throws IOException, ClassNotFoundException;
 * private void readObjectNoData()
 *     throws ObjectStreamException;
 * </pre>
 *
 * <p>The readObject method is responsible for reading and restoring the state
 * of the object for its particular class using data written to the stream by
 * the corresponding writeObject method.  The method does not need to concern
 * itself with the state belonging to its superclasses or subclasses.  State is
 * restored by reading data from the ObjectInputStream for the individual
 * fields and making assignments to the appropriate fields of the object.
 * Reading primitive data types is supported by DataInput.
 *
 * <p>Any attempt to read object data which exceeds the boundaries of the
 * custom data written by the corresponding writeObject method will cause an
 * OptionalDataException to be thrown with an eof field value of true.
 * Non-object reads which exceed the end of the allotted data will reflect the
 * end of data in the same way that they would indicate the end of the stream:
 * bytewise reads will return -1 as the byte read or number of bytes read, and
 * primitive reads will throw EOFExceptions.  If there is no corresponding
 * writeObject method, then the end of default serialized data marks the end of
 * the allotted data.
 *
 * <p>Primitive and object read calls issued from within a readExternal method
 * behave in the same manner--if the stream is already positioned at the end of
 * data written by the corresponding writeExternal method, object reads will
 * throw OptionalDataExceptions with eof set to true, bytewise reads will
 * return -1, and primitive reads will throw EOFExceptions.  Note that this
 * behavior does not hold for streams written with the old
 * <code>ObjectStreamConstants.PROTOCOL_VERSION_1</code> protocol, in which the
 * end of data written by writeExternal methods is not demarcated, and hence
 * cannot be detected.
 *
 * <p>The readObjectNoData method is responsible for initializing the state of
 * the object for its particular class in the event that the serialization
 * stream does not list the given class as a superclass of the object being
 * deserialized.  This may occur in cases where the receiving party uses a
 * different version of the deserialized instance's class than the sending
 * party, and the receiver's version extends classes that are not extended by
 * the sender's version.  This may also occur if the serialization stream has
 * been tampered; hence, readObjectNoData is useful for initializing
 * deserialized objects properly despite a "hostile" or incomplete source
 * stream.
 *
 * <p>Serialization does not read or assign values to the fields of any object
 * that does not implement the java.io.Serializable interface.  Subclasses of
 * Objects that are not serializable can be serializable. In this case the
 * non-serializable class must have a no-arg constructor to allow its fields to
 * be initialized.  In this case it is the responsibility of the subclass to
 * save and restore the state of the non-serializable class. It is frequently
 * the case that the fields of that class are accessible (public, package, or
 * protected) or that there are get and set methods that can be used to restore
 * the state.
 *
 * <p>The contents of the stream can be filtered during deserialization.
 * If a {@linkplain #setObjectInputFilter(ObjectInputFilter) filter is set}
 * on an ObjectInputStream, the {@link ObjectInputFilter} can check that
 * the classes, array lengths, number of references in the stream, depth, and
 * number of bytes consumed from the input stream are allowed and
 * if not, can terminate deserialization.
 * A {@linkplain ObjectInputFilter.Config#setSerialFilter(ObjectInputFilter) process-wide filter}
 * can be configured that is applied to each {@code ObjectInputStream} unless replaced
 * using {@link #setObjectInputFilter(ObjectInputFilter) setObjectInputFilter}.
 *
 * <p>Any exception that occurs while deserializing an object will be caught by
 * the ObjectInputStream and abort the reading process.
 *
 * <p>Implementing the Externalizable interface allows the object to assume
 * complete control over the contents and format of the object's serialized
 * form.  The methods of the Externalizable interface, writeExternal and
 * readExternal, are called to save and restore the objects state.  When
 * implemented by a class they can write and read their own state using all of
 * the methods of ObjectOutput and ObjectInput.  It is the responsibility of
 * the objects to handle any versioning that occurs.
 *
 * <p>Enum constants are deserialized differently than ordinary serializable or
 * externalizable objects.  The serialized form of an enum constant consists
 * solely of its name; field values of the constant are not transmitted.  To
 * deserialize an enum constant, ObjectInputStream reads the constant name from
 * the stream; the deserialized constant is then obtained by calling the static
 * method <code>Enum.valueOf(Class, String)</code> with the enum constant's
 * base type and the received constant name as arguments.  Like other
 * serializable or externalizable objects, enum constants can function as the
 * targets of back references appearing subsequently in the serialization
 * stream.  The process by which enum constants are deserialized cannot be
 * customized: any class-specific readObject, readObjectNoData, and readResolve
 * methods defined by enum types are ignored during deserialization.
 * Similarly, any serialPersistentFields or serialVersionUID field declarations
 * are also ignored--all enum types have a fixed serialVersionUID of 0L.
 *
 * @author      Mike Warres
 * @author      Roger Riggs
 * @see java.io.DataInput
 * @see java.io.ObjectOutputStream
 * @see java.io.Serializable
 * @see <a href="{@docRoot}/../specs/serialization/input.html">
 *     Object Serialization Specification, Section 3, Object Input Classes</a>
 * @since   1.1
 */
public class ObjectInputStream
    extends InputStream implements ObjectInput, ObjectStreamConstants
{
    /** handle value representing null */
    private static final int NULL_HANDLE = -1;

    /** marker for unshared objects in internal handle table */
    private static final Object unsharedMarker = new Object();

    /**
     * immutable table mapping primitive type names to corresponding
     * class objects
     */
    private static final Map<String, Class<?>> primClasses =
        Map.of("boolean", boolean.class,
               "byte", byte.class,
               "char", char.class,
               "short", short.class,
               "int", int.class,
               "long", long.class,
               "float", float.class,
               "double", double.class,
               "void", void.class);

    private static class Caches {
        /** cache of subclass security audit results */
        static final ConcurrentMap<WeakClassKey,Boolean> subclassAudits =
            new ConcurrentHashMap<>();

        /** queue for WeakReferences to audited subclasses */
        static final ReferenceQueue<Class<?>> subclassAuditsQueue =
            new ReferenceQueue<>();
    }

    /*
     * Separate class to defer initialization of logging until needed.
     */
    private static class Logging {
        /*
         * Logger for ObjectInputFilter results.
         * Setup the filter logger if it is set to DEBUG or TRACE.
         * (Assuming it will not change).
         */
        static final System.Logger filterLogger;

        static {
            Logger filterLog = System.getLogger("java.io.serialization");
            filterLogger = (filterLog.isLoggable(Logger.Level.DEBUG)
                    || filterLog.isLoggable(Logger.Level.TRACE)) ? filterLog : null;
        }
    }

    /** filter stream for handling block data conversion */
    private final BlockDataInputStream bin;
    /** validation callback list */
    private final ValidationList vlist;
    /** recursion depth */
    private long depth;
    /** Total number of references to any type of object, class, enum, proxy, etc. */
    private long totalObjectRefs;
    /** whether stream is closed */
    private boolean closed;

    /** wire handle -> obj/exception map */
    private final HandleTable handles;
    /** scratch field for passing handle values up/down call stack */
    private int passHandle = NULL_HANDLE;
    /** flag set when at end of field value block with no TC_ENDBLOCKDATA */
    private boolean defaultDataEnd = false;

    /** if true, invoke readObjectOverride() instead of readObject() */
    private final boolean enableOverride;
    /** if true, invoke resolveObject() */
    private boolean enableResolve;

    /**
     * Context during upcalls to class-defined readObject methods; holds
     * object currently being deserialized and descriptor for current class.
     * Null when not during readObject upcall.
     */
    private SerialCallbackContext curContext;

    /**
     * Filter of class descriptors and classes read from the stream;
     * may be null.
     */
    private ObjectInputFilter serialFilter;

    /**
     * cache LUDCL (Latest User Defined Class Loader) till completion of
     * read* requests
     */

      /* ClassCache Entry for caching class.forName results upon enableClassCaching */
     private static final ClassCache classCache;
     private static final boolean isClassCachingEnabled;
     static {
          isClassCachingEnabled =
             AccessController.doPrivileged(new GetClassCachingSettingAction());
         classCache = (isClassCachingEnabled ? new ClassCache() : null);
     }
  

      /** if true LUDCL/forName results would be cached, true by default starting Java8 */
     private static final class GetClassCachingSettingAction
     implements PrivilegedAction<Boolean> {
 public Boolean run() {
     String property =
         System.getProperty("com.ibm.enableClassCaching", "true");
     return property.equalsIgnoreCase("true");
 }
 }
    private ClassLoader cachedLudcl;

    /**
     * Creates an ObjectInputStream that reads from the specified InputStream.
     * A serialization stream header is read from the stream and verified.
     * This constructor will block until the corresponding ObjectOutputStream
     * has written and flushed the header.
     *
     * <p>The serialization filter is initialized to the value of
     * {@linkplain ObjectInputFilter.Config#getSerialFilter() the process-wide filter}.
     *
     * <p>If a security manager is installed, this constructor will check for
     * the "enableSubclassImplementation" SerializablePermission when invoked
     * directly or indirectly by the constructor of a subclass which overrides
     * the ObjectInputStream.readFields or ObjectInputStream.readUnshared
     * methods.
     *
     * @param   in input stream to read from
     * @throws  StreamCorruptedException if the stream header is incorrect
     * @throws  IOException if an I/O error occurs while reading stream header
     * @throws  SecurityException if untrusted subclass illegally overrides
     *          security-sensitive methods
     * @throws  NullPointerException if <code>in</code> is <code>null</code>
     * @see     ObjectInputStream#ObjectInputStream()
     * @see     ObjectInputStream#readFields()
     * @see     ObjectOutputStream#ObjectOutputStream(OutputStream)
     */
    public ObjectInputStream(InputStream in) throws IOException {
        verifySubclass();
        bin = new BlockDataInputStream(in);
        handles = new HandleTable(10);
        vlist = new ValidationList();
        serialFilter = ObjectInputFilter.Config.getSerialFilter();
        enableOverride = false;
        readStreamHeader();
        bin.setBlockDataMode(true);
    }

    /**
     * Provide a way for subclasses that are completely reimplementing
     * ObjectInputStream to not have to allocate private data just used by this
     * implementation of ObjectInputStream.
     *
     * <p>The serialization filter is initialized to the value of
     * {@linkplain ObjectInputFilter.Config#getSerialFilter() the process-wide filter}.
     *
     * <p>If there is a security manager installed, this method first calls the
     * security manager's <code>checkPermission</code> method with the
     * <code>SerializablePermission("enableSubclassImplementation")</code>
     * permission to ensure it's ok to enable subclassing.
     *
     * @throws  SecurityException if a security manager exists and its
     *          <code>checkPermission</code> method denies enabling
     *          subclassing.
     * @throws  IOException if an I/O error occurs while creating this stream
     * @see SecurityManager#checkPermission
     * @see java.io.SerializablePermission
     */
    protected ObjectInputStream() throws IOException, SecurityException {
        SecurityManager sm = System.getSecurityManager();
        if (sm != null) {
            sm.checkPermission(SUBCLASS_IMPLEMENTATION_PERMISSION);
        }
        bin = null;
        handles = null;
        vlist = null;
        serialFilter = ObjectInputFilter.Config.getSerialFilter();
        enableOverride = true;
    }

    /**
     * Read an object from the ObjectInputStream.  The class of the object, the
     * signature of the class, and the values of the non-transient and
     * non-static fields of the class and all of its supertypes are read.
     * Default deserializing for a class can be overridden using the writeObject
     * and readObject methods.  Objects referenced by this object are read
     * transitively so that a complete equivalent graph of objects is
     * reconstructed by readObject.
     *
     * <p>The root object is completely restored when all of its fields and the
     * objects it references are completely restored.  At this point the object
     * validation callbacks are executed in order based on their registered
     * priorities. The callbacks are registered by objects (in the readObject
     * special methods) as they are individually restored.
     *
     * <p>The serialization filter, when not {@code null}, is invoked for
     * each object (regular or class) read to reconstruct the root object.
     * See {@link #setObjectInputFilter(ObjectInputFilter) setObjectInputFilter} for details.
     *
     * <p>Exceptions are thrown for problems with the InputStream and for
     * classes that should not be deserialized.  All exceptions are fatal to
     * the InputStream and leave it in an indeterminate state; it is up to the
     * caller to ignore or recover the stream state.
     *
     * @throws  ClassNotFoundException Class of a serialized object cannot be
     *          found.
     * @throws  InvalidClassException Something is wrong with a class used by
     *          serialization.
     * @throws  StreamCorruptedException Control information in the
     *          stream is inconsistent.
     * @throws  OptionalDataException Primitive data was found in the
     *          stream instead of objects.
     * @throws  IOException Any of the usual Input/Output related exceptions.
     */
    public final Object readObject()
        throws IOException, ClassNotFoundException
    {
        return readObjectImpl(null);
    }

    /**
     * Refer PR102778/PR110962/PR111232:
     * Whenever jit compiler encounters processing readObject() method
     * it will replace the call with redirectedReadObject() method to improve
     * the performance for custom serialisation. JIT provide the class loader through
     * the caller parameter to avoid the stack walk through while calling
     * latestUserDefinedLoader().
     *
     * @throws  ClassNotFoundException if the class of a serialized object
     * 	   could not be found.
     * @throws  IOException if an I/O error occurs.
     *
     */

    private static Object redirectedReadObject(ObjectInputStream iStream, Class caller)
            throws ClassNotFoundException, IOException
    {
        return iStream.readObjectImpl(caller);
    }

    /**
     * Actual implementation of readObject method which fetches classloader using
     * latestUserDefinedLoader() method if caller is null. If caller is not null which means
     * jit passes the class loader info and hence avoids calling latestUserDefinedLoader()
     * method call to improve the performance for custom serialisation.
     *
     * @throws  ClassNotFoundException if the class of a serialized object
     *     could not be found.
     * @throws  IOException if an I/O error occurs.
     */
    private Object readObjectImpl(Class caller)
               throws ClassNotFoundException, IOException
    {

        if (enableOverride) {
            return readObjectOverride();
        }

        ClassLoader oldCachedLudcl = null;
	boolean setCached = false;
	
	if ((curContext == null) && (isClassCachingEnabled)) {
            oldCachedLudcl = cachedLudcl;

            // If caller is not provided, follow the standard path to get the cachedLudcl.
            // Otherwise use the class loader provided by JIT as the cachedLudcl.

            if (caller == null) {
                 cachedLudcl = latestUserDefinedLoader();
            }else{
                 cachedLudcl = caller.getClassLoader();
            }

            setCached = true;
        }

        // if nested read, passHandle contains handle of enclosing object
        int outerHandle = passHandle;
        try {
            Object obj = readObject0(false);
            handles.markDependency(outerHandle, passHandle);
            ClassNotFoundException ex = handles.lookupException(passHandle);
            if (ex != null) {
                throw ex;
            }
            if (depth == 0) {
                vlist.doCallbacks();
                freeze();
            }
            return obj;
        } finally {
            passHandle = outerHandle;
            if (setCached) {
                cachedLudcl = oldCachedLudcl;
            }
            if (closed && depth == 0) {
                clear();
            }
        }
    }

    /**
     * This method is called by trusted subclasses of ObjectOutputStream that
     * constructed ObjectOutputStream using the protected no-arg constructor.
     * The subclass is expected to provide an override method with the modifier
     * "final".
     *
     * @return  the Object read from the stream.
     * @throws  ClassNotFoundException Class definition of a serialized object
     *          cannot be found.
     * @throws  OptionalDataException Primitive data was found in the stream
     *          instead of objects.
     * @throws  IOException if I/O errors occurred while reading from the
     *          underlying stream
     * @see #ObjectInputStream()
     * @see #readObject()
     * @since 1.2
     */
    protected Object readObjectOverride()
        throws IOException, ClassNotFoundException
    {
        return null;
    }

    /**
     * Reads an "unshared" object from the ObjectInputStream.  This method is
     * identical to readObject, except that it prevents subsequent calls to
     * readObject and readUnshared from returning additional references to the
     * deserialized instance obtained via this call.  Specifically:
     * <ul>
     *   <li>If readUnshared is called to deserialize a back-reference (the
     *       stream representation of an object which has been written
     *       previously to the stream), an ObjectStreamException will be
     *       thrown.
     *
     *   <li>If readUnshared returns successfully, then any subsequent attempts
     *       to deserialize back-references to the stream handle deserialized
     *       by readUnshared will cause an ObjectStreamException to be thrown.
     * </ul>
     * Deserializing an object via readUnshared invalidates the stream handle
     * associated with the returned object.  Note that this in itself does not
     * always guarantee that the reference returned by readUnshared is unique;
     * the deserialized object may define a readResolve method which returns an
     * object visible to other parties, or readUnshared may return a Class
     * object or enum constant obtainable elsewhere in the stream or through
     * external means. If the deserialized object defines a readResolve method
     * and the invocation of that method returns an array, then readUnshared
     * returns a shallow clone of that array; this guarantees that the returned
     * array object is unique and cannot be obtained a second time from an
     * invocation of readObject or readUnshared on the ObjectInputStream,
     * even if the underlying data stream has been manipulated.
     *
     * <p>The serialization filter, when not {@code null}, is invoked for
     * each object (regular or class) read to reconstruct the root object.
     * See {@link #setObjectInputFilter(ObjectInputFilter) setObjectInputFilter} for details.
     *
     * <p>ObjectInputStream subclasses which override this method can only be
     * constructed in security contexts possessing the
     * "enableSubclassImplementation" SerializablePermission; any attempt to
     * instantiate such a subclass without this permission will cause a
     * SecurityException to be thrown.
     *
     * @return  reference to deserialized object
     * @throws  ClassNotFoundException if class of an object to deserialize
     *          cannot be found
     * @throws  StreamCorruptedException if control information in the stream
     *          is inconsistent
     * @throws  ObjectStreamException if object to deserialize has already
     *          appeared in stream
     * @throws  OptionalDataException if primitive data is next in stream
     * @throws  IOException if an I/O error occurs during deserialization
     * @since   1.4
     */
    public Object readUnshared() throws IOException, ClassNotFoundException {

        ClassLoader oldCachedLudcl = null;
        boolean setCached = false; 

        if ((curContext == null) && (isClassCachingEnabled)) {
            oldCachedLudcl = cachedLudcl;
            cachedLudcl = latestUserDefinedLoader();
            setCached = true;
        }

        // if nested read, passHandle contains handle of enclosing object
        int outerHandle = passHandle;
        try {
            Object obj = readObject0(true);
            handles.markDependency(outerHandle, passHandle);
            ClassNotFoundException ex = handles.lookupException(passHandle);
            if (ex != null) {
                throw ex;
            }
            if (depth == 0) {
                vlist.doCallbacks();
                freeze();
            }
            return obj;
        } finally {
            passHandle = outerHandle;
            if (setCached) {
                cachedLudcl = oldCachedLudcl;
            }
            if (closed && depth == 0) {
                clear();
            }
        }
    }

    /**
     * Read the non-static and non-transient fields of the current class from
     * this stream.  This may only be called from the readObject method of the
     * class being deserialized. It will throw the NotActiveException if it is
     * called otherwise.
     *
     * @throws  ClassNotFoundException if the class of a serialized object
     *          could not be found.
     * @throws  IOException if an I/O error occurs.
     * @throws  NotActiveException if the stream is not currently reading
     *          objects.
     */
    public void defaultReadObject()
        throws IOException, ClassNotFoundException
    {
        SerialCallbackContext ctx = curContext;
        if (ctx == null) {
            throw new NotActiveException("not in call to readObject");
        }
        Object curObj = ctx.getObj();
        ObjectStreamClass curDesc = ctx.getDesc();
        bin.setBlockDataMode(false);
        FieldValues vals = defaultReadFields(curObj, curDesc);
        if (curObj != null) {
            defaultCheckFieldValues(curObj, curDesc, vals);
            defaultSetFieldValues(curObj, curDesc, vals);
        }
        bin.setBlockDataMode(true);
        if (!curDesc.hasWriteObjectData()) {
            /*
             * Fix for 4360508: since stream does not contain terminating
             * TC_ENDBLOCKDATA tag, set flag so that reading code elsewhere
             * knows to simulate end-of-custom-data behavior.
             */
            defaultDataEnd = true;
        }
        ClassNotFoundException ex = handles.lookupException(passHandle);
        if (ex != null) {
            throw ex;
        }
    }

    /**
     * Reads the persistent fields from the stream and makes them available by
     * name.
     *
     * @return  the <code>GetField</code> object representing the persistent
     *          fields of the object being deserialized
     * @throws  ClassNotFoundException if the class of a serialized object
     *          could not be found.
     * @throws  IOException if an I/O error occurs.
     * @throws  NotActiveException if the stream is not currently reading
     *          objects.
     * @since 1.2
     */
    public ObjectInputStream.GetField readFields()
        throws IOException, ClassNotFoundException
    {
        SerialCallbackContext ctx = curContext;
        if (ctx == null) {
            throw new NotActiveException("not in call to readObject");
        }
        ctx.checkAndSetUsed();
        ObjectStreamClass curDesc = ctx.getDesc();
        bin.setBlockDataMode(false);
        GetFieldImpl getField = new GetFieldImpl(curDesc);
        getField.readFields();
        bin.setBlockDataMode(true);
        if (!curDesc.hasWriteObjectData()) {
            /*
             * Fix for 4360508: since stream does not contain terminating
             * TC_ENDBLOCKDATA tag, set flag so that reading code elsewhere
             * knows to simulate end-of-custom-data behavior.
             */
            defaultDataEnd = true;
        }

        return getField;
    }

    /**
     * Register an object to be validated before the graph is returned.  While
     * similar to resolveObject these validations are called after the entire
     * graph has been reconstituted.  Typically, a readObject method will
     * register the object with the stream so that when all of the objects are
     * restored a final set of validations can be performed.
     *
     * @param   obj the object to receive the validation callback.
     * @param   prio controls the order of callbacks;zero is a good default.
     *          Use higher numbers to be called back earlier, lower numbers for
     *          later callbacks. Within a priority, callbacks are processed in
     *          no particular order.
     * @throws  NotActiveException The stream is not currently reading objects
     *          so it is invalid to register a callback.
     * @throws  InvalidObjectException The validation object is null.
     */
    public void registerValidation(ObjectInputValidation obj, int prio)
        throws NotActiveException, InvalidObjectException
    {
        if (depth == 0) {
            throw new NotActiveException("stream inactive");
        }
        vlist.register(obj, prio);
    }

    /**
     * Load the local class equivalent of the specified stream class
     * description.  Subclasses may implement this method to allow classes to
     * be fetched from an alternate source.
     *
     * <p>The corresponding method in <code>ObjectOutputStream</code> is
     * <code>annotateClass</code>.  This method will be invoked only once for
     * each unique class in the stream.  This method can be implemented by
     * subclasses to use an alternate loading mechanism but must return a
     * <code>Class</code> object. Once returned, if the class is not an array
     * class, its serialVersionUID is compared to the serialVersionUID of the
     * serialized class, and if there is a mismatch, the deserialization fails
     * and an {@link InvalidClassException} is thrown.
     *
     * <p>The default implementation of this method in
     * <code>ObjectInputStream</code> returns the result of calling
     * <pre>
     *     Class.forName(desc.getName(), false, loader)
     * </pre>
     * where <code>loader</code> is the first class loader on the current
     * thread's stack (starting from the currently executing method) that is
     * neither the {@linkplain ClassLoader#getPlatformClassLoader() platform
     * class loader} nor its ancestor; otherwise, <code>loader</code> is the
     * <em>platform class loader</em>. If this call results in a
     * <code>ClassNotFoundException</code> and the name of the passed
     * <code>ObjectStreamClass</code> instance is the Java language keyword
     * for a primitive type or void, then the <code>Class</code> object
     * representing that primitive type or void will be returned
     * (e.g., an <code>ObjectStreamClass</code> with the name
     * <code>"int"</code> will be resolved to <code>Integer.TYPE</code>).
     * Otherwise, the <code>ClassNotFoundException</code> will be thrown to
     * the caller of this method.
     *
     * @param   desc an instance of class <code>ObjectStreamClass</code>
     * @return  a <code>Class</code> object corresponding to <code>desc</code>
     * @throws  IOException any of the usual Input/Output exceptions.
     * @throws  ClassNotFoundException if class of a serialized object cannot
     *          be found.
     */
    protected Class<?> resolveClass(ObjectStreamClass desc)
        throws IOException, ClassNotFoundException
    {
        String name = desc.getName();
        try {
        	return ((classCache == null) ?
        	        Class.forName(name, false, latestUserDefinedLoader()) :
        	        classCache.get(name, cachedLudcl));
           	
        } catch (ClassNotFoundException ex) {
            Class<?> cl = primClasses.get(name);
            if (cl != null) {
                return cl;
            } else {
                throw ex;
            }
        }
    }

    /**
     * Returns a proxy class that implements the interfaces named in a proxy
     * class descriptor; subclasses may implement this method to read custom
     * data from the stream along with the descriptors for dynamic proxy
     * classes, allowing them to use an alternate loading mechanism for the
     * interfaces and the proxy class.
     *
     * <p>This method is called exactly once for each unique proxy class
     * descriptor in the stream.
     *
     * <p>The corresponding method in <code>ObjectOutputStream</code> is
     * <code>annotateProxyClass</code>.  For a given subclass of
     * <code>ObjectInputStream</code> that overrides this method, the
     * <code>annotateProxyClass</code> method in the corresponding subclass of
     * <code>ObjectOutputStream</code> must write any data or objects read by
     * this method.
     *
     * <p>The default implementation of this method in
     * <code>ObjectInputStream</code> returns the result of calling
     * <code>Proxy.getProxyClass</code> with the list of <code>Class</code>
     * objects for the interfaces that are named in the <code>interfaces</code>
     * parameter.  The <code>Class</code> object for each interface name
     * <code>i</code> is the value returned by calling
     * <pre>
     *     Class.forName(i, false, loader)
     * </pre>
     * where <code>loader</code> is the first class loader on the current
     * thread's stack (starting from the currently executing method) that is
     * neither the {@linkplain ClassLoader#getPlatformClassLoader() platform
     * class loader} nor its ancestor; otherwise, <code>loader</code> is the
     * <em>platform class loader</em>.
     * Unless any of the resolved interfaces are non-public, this same value
     * of <code>loader</code> is also the class loader passed to
     * <code>Proxy.getProxyClass</code>; if non-public interfaces are present,
     * their class loader is passed instead (if more than one non-public
     * interface class loader is encountered, an
     * <code>IllegalAccessError</code> is thrown).
     * If <code>Proxy.getProxyClass</code> throws an
     * <code>IllegalArgumentException</code>, <code>resolveProxyClass</code>
     * will throw a <code>ClassNotFoundException</code> containing the
     * <code>IllegalArgumentException</code>.
     *
     * @param interfaces the list of interface names that were
     *                deserialized in the proxy class descriptor
     * @return  a proxy class for the specified interfaces
     * @throws        IOException any exception thrown by the underlying
     *                <code>InputStream</code>
     * @throws        ClassNotFoundException if the proxy class or any of the
     *                named interfaces could not be found
     * @see ObjectOutputStream#annotateProxyClass(Class)
     * @since 1.3
     */
    protected Class<?> resolveProxyClass(String[] interfaces)
        throws IOException, ClassNotFoundException
    {
        ClassLoader latestLoader = latestUserDefinedLoader();
        ClassLoader nonPublicLoader = null;
        boolean hasNonPublicInterface = false;

        // define proxy in class loader of non-public interface(s), if any
        Class<?>[] classObjs = new Class<?>[interfaces.length];
        for (int i = 0; i < interfaces.length; i++) {
            Class<?> cl = Class.forName(interfaces[i], false, latestLoader);
            if ((cl.getModifiers() & Modifier.PUBLIC) == 0) {
                if (hasNonPublicInterface) {
                    if (nonPublicLoader != cl.getClassLoader()) {
                        throw new IllegalAccessError(
                            "conflicting non-public interface class loaders");
                    }
                } else {
                    nonPublicLoader = cl.getClassLoader();
                    hasNonPublicInterface = true;
                }
            }
            classObjs[i] = cl;
        }
        try {
            @SuppressWarnings("deprecation")
            Class<?> proxyClass = Proxy.getProxyClass(
                hasNonPublicInterface ? nonPublicLoader : latestLoader,
                classObjs);
            return proxyClass;
        } catch (IllegalArgumentException e) {
            throw new ClassNotFoundException(null, e);
        }
    }

    /**
     * This method will allow trusted subclasses of ObjectInputStream to
     * substitute one object for another during deserialization. Replacing
     * objects is disabled until enableResolveObject is called. The
     * enableResolveObject method checks that the stream requesting to resolve
     * object can be trusted. Every reference to serializable objects is passed
     * to resolveObject.  To insure that the private state of objects is not
     * unintentionally exposed only trusted streams may use resolveObject.
     *
     * <p>This method is called after an object has been read but before it is
     * returned from readObject.  The default resolveObject method just returns
     * the same object.
     *
     * <p>When a subclass is replacing objects it must insure that the
     * substituted object is compatible with every field where the reference
     * will be stored.  Objects whose type is not a subclass of the type of the
     * field or array element abort the serialization by raising an exception
     * and the object is not be stored.
     *
     * <p>This method is called only once when each object is first
     * encountered.  All subsequent references to the object will be redirected
     * to the new object.
     *
     * @param   obj object to be substituted
     * @return  the substituted object
     * @throws  IOException Any of the usual Input/Output exceptions.
     */
    protected Object resolveObject(Object obj) throws IOException {
        return obj;
    }

    /**
     * Enables the stream to do replacement of objects read from the stream. When
     * enabled, the {@link #resolveObject} method is called for every object being
     * deserialized.
     *
     * <p>If object replacement is currently not enabled, and
     * {@code enable} is true, and there is a security manager installed,
     * this method first calls the security manager's
     * {@code checkPermission} method with the
     * {@code SerializablePermission("enableSubstitution")} permission to
     * ensure that the caller is permitted to enable the stream to do replacement
     * of objects read from the stream.
     *
     * @param   enable true for enabling use of {@code resolveObject} for
     *          every object being deserialized
     * @return  the previous setting before this method was invoked
     * @throws  SecurityException if a security manager exists and its
     *          {@code checkPermission} method denies enabling the stream
     *          to do replacement of objects read from the stream.
     * @see SecurityManager#checkPermission
     * @see java.io.SerializablePermission
     */
    protected boolean enableResolveObject(boolean enable)
        throws SecurityException
    {
        if (enable == enableResolve) {
            return enable;
        }
        if (enable) {
            SecurityManager sm = System.getSecurityManager();
            if (sm != null) {
                sm.checkPermission(SUBSTITUTION_PERMISSION);
            }
        }
        enableResolve = enable;
        return !enableResolve;
    }

    /**
     * The readStreamHeader method is provided to allow subclasses to read and
     * verify their own stream headers. It reads and verifies the magic number
     * and version number.
     *
     * @throws  IOException if there are I/O errors while reading from the
     *          underlying <code>InputStream</code>
     * @throws  StreamCorruptedException if control information in the stream
     *          is inconsistent
     */
    protected void readStreamHeader()
        throws IOException, StreamCorruptedException
    {
        short s0 = bin.readShort();
        short s1 = bin.readShort();
        if (s0 != STREAM_MAGIC || s1 != STREAM_VERSION) {
            throw new StreamCorruptedException(
                String.format("invalid stream header: %04X%04X", s0, s1));
        }
    }

    /**
     * Read a class descriptor from the serialization stream.  This method is
     * called when the ObjectInputStream expects a class descriptor as the next
     * item in the serialization stream.  Subclasses of ObjectInputStream may
     * override this method to read in class descriptors that have been written
     * in non-standard formats (by subclasses of ObjectOutputStream which have
     * overridden the <code>writeClassDescriptor</code> method).  By default,
     * this method reads class descriptors according to the format defined in
     * the Object Serialization specification.
     *
     * @return  the class descriptor read
     * @throws  IOException If an I/O error has occurred.
     * @throws  ClassNotFoundException If the Class of a serialized object used
     *          in the class descriptor representation cannot be found
     * @see java.io.ObjectOutputStream#writeClassDescriptor(java.io.ObjectStreamClass)
     * @since 1.3
     */
    protected ObjectStreamClass readClassDescriptor()
        throws IOException, ClassNotFoundException
    {
        ObjectStreamClass desc = new ObjectStreamClass();
        desc.readNonProxy(this);
        return desc;
    }

    /**
     * Reads a byte of data. This method will block if no input is available.
     *
     * @return  the byte read, or -1 if the end of the stream is reached.
     * @throws  IOException If an I/O error has occurred.
     */
    public int read() throws IOException {
        return bin.read();
    }

    /**
     * Reads into an array of bytes.  This method will block until some input
     * is available. Consider using java.io.DataInputStream.readFully to read
     * exactly 'length' bytes.
     *
     * @param   buf the buffer into which the data is read
     * @param   off the start offset in the destination array {@code buf}
     * @param   len the maximum number of bytes read
     * @return  the actual number of bytes read, -1 is returned when the end of
     *          the stream is reached.
     * @throws  NullPointerException if {@code buf} is {@code null}.
     * @throws  IndexOutOfBoundsException if {@code off} is negative,
     *          {@code len} is negative, or {@code len} is greater than
     *          {@code buf.length - off}.
     * @throws  IOException If an I/O error has occurred.
     * @see java.io.DataInputStream#readFully(byte[],int,int)
     */
    public int read(byte[] buf, int off, int len) throws IOException {
        if (buf == null) {
            throw new NullPointerException();
        }
        int endoff = off + len;
        if (off < 0 || len < 0 || endoff > buf.length || endoff < 0) {
            throw new IndexOutOfBoundsException();
        }
        return bin.read(buf, off, len, false);
    }

    /**
     * Returns the number of bytes that can be read without blocking.
     *
     * @return  the number of available bytes.
     * @throws  IOException if there are I/O errors while reading from the
     *          underlying <code>InputStream</code>
     */
    public int available() throws IOException {
        return bin.available();
    }

    /**
     * Closes the input stream. Must be called to release any resources
     * associated with the stream.
     *
     * @throws  IOException If an I/O error has occurred.
     */
    public void close() throws IOException {
        /*
         * Even if stream already closed, propagate redundant close to
         * underlying stream to stay consistent with previous implementations.
         */
        closed = true;
        if (depth == 0) {
            clear();
        }
        bin.close();
    }

    /**
     * Reads in a boolean.
     *
     * @return  the boolean read.
     * @throws  EOFException If end of file is reached.
     * @throws  IOException If other I/O error has occurred.
     */
    public boolean readBoolean() throws IOException {
        return bin.readBoolean();
    }

    /**
     * Reads an 8 bit byte.
     *
     * @return  the 8 bit byte read.
     * @throws  EOFException If end of file is reached.
     * @throws  IOException If other I/O error has occurred.
     */
    public byte readByte() throws IOException  {
        return bin.readByte();
    }

    /**
     * Reads an unsigned 8 bit byte.
     *
     * @return  the 8 bit byte read.
     * @throws  EOFException If end of file is reached.
     * @throws  IOException If other I/O error has occurred.
     */
    public int readUnsignedByte()  throws IOException {
        return bin.readUnsignedByte();
    }

    /**
     * Reads a 16 bit char.
     *
     * @return  the 16 bit char read.
     * @throws  EOFException If end of file is reached.
     * @throws  IOException If other I/O error has occurred.
     */
    public char readChar()  throws IOException {
        return bin.readChar();
    }

    /**
     * Reads a 16 bit short.
     *
     * @return  the 16 bit short read.
     * @throws  EOFException If end of file is reached.
     * @throws  IOException If other I/O error has occurred.
     */
    public short readShort()  throws IOException {
        return bin.readShort();
    }

    /**
     * Reads an unsigned 16 bit short.
     *
     * @return  the 16 bit short read.
     * @throws  EOFException If end of file is reached.
     * @throws  IOException If other I/O error has occurred.
     */
    public int readUnsignedShort() throws IOException {
        return bin.readUnsignedShort();
    }

    /**
     * Reads a 32 bit int.
     *
     * @return  the 32 bit integer read.
     * @throws  EOFException If end of file is reached.
     * @throws  IOException If other I/O error has occurred.
     */
    public int readInt()  throws IOException {
        return bin.readInt();
    }

    /**
     * Reads a 64 bit long.
     *
     * @return  the read 64 bit long.
     * @throws  EOFException If end of file is reached.
     * @throws  IOException If other I/O error has occurred.
     */
    public long readLong()  throws IOException {
        return bin.readLong();
    }

    /**
     * Reads a 32 bit float.
     *
     * @return  the 32 bit float read.
     * @throws  EOFException If end of file is reached.
     * @throws  IOException If other I/O error has occurred.
     */
    public float readFloat() throws IOException {
        return bin.readFloat();
    }

    /**
     * Reads a 64 bit double.
     *
     * @return  the 64 bit double read.
     * @throws  EOFException If end of file is reached.
     * @throws  IOException If other I/O error has occurred.
     */
    public double readDouble() throws IOException {
        return bin.readDouble();
    }

    /**
     * Reads bytes, blocking until all bytes are read.
     *
     * @param   buf the buffer into which the data is read
     * @throws  NullPointerException If {@code buf} is {@code null}.
     * @throws  EOFException If end of file is reached.
     * @throws  IOException If other I/O error has occurred.
     */
    public void readFully(byte[] buf) throws IOException {
        bin.readFully(buf, 0, buf.length, false);
    }

    /**
     * Reads bytes, blocking until all bytes are read.
     *
     * @param   buf the buffer into which the data is read
     * @param   off the start offset into the data array {@code buf}
     * @param   len the maximum number of bytes to read
     * @throws  NullPointerException If {@code buf} is {@code null}.
     * @throws  IndexOutOfBoundsException If {@code off} is negative,
     *          {@code len} is negative, or {@code len} is greater than
     *          {@code buf.length - off}.
     * @throws  EOFException If end of file is reached.
     * @throws  IOException If other I/O error has occurred.
     */
    public void readFully(byte[] buf, int off, int len) throws IOException {
        int endoff = off + len;
        if (off < 0 || len < 0 || endoff > buf.length || endoff < 0) {
            throw new IndexOutOfBoundsException();
        }
        bin.readFully(buf, off, len, false);
    }

    /**
     * Skips bytes.
     *
     * @param   len the number of bytes to be skipped
     * @return  the actual number of bytes skipped.
     * @throws  IOException If an I/O error has occurred.
     */
    public int skipBytes(int len) throws IOException {
        return bin.skipBytes(len);
    }

    /**
     * Reads in a line that has been terminated by a \n, \r, \r\n or EOF.
     *
     * @return  a String copy of the line.
     * @throws  IOException if there are I/O errors while reading from the
     *          underlying <code>InputStream</code>
     * @deprecated This method does not properly convert bytes to characters.
     *          see DataInputStream for the details and alternatives.
     */
    @Deprecated
    public String readLine() throws IOException {
        return bin.readLine();
    }

    /**
     * Reads a String in
     * <a href="DataInput.html#modified-utf-8">modified UTF-8</a>
     * format.
     *
     * @return  the String.
     * @throws  IOException if there are I/O errors while reading from the
     *          underlying <code>InputStream</code>
     * @throws  UTFDataFormatException if read bytes do not represent a valid
     *          modified UTF-8 encoding of a string
     */
    public String readUTF() throws IOException {
        return bin.readUTF();
    }

    /**
     * Returns the serialization filter for this stream.
     * The serialization filter is the most recent filter set in
     * {@link #setObjectInputFilter setObjectInputFilter} or
     * the initial process-wide filter from
     * {@link ObjectInputFilter.Config#getSerialFilter() ObjectInputFilter.Config.getSerialFilter}.
     *
     * @return the serialization filter for the stream; may be null
     * @since 9
     */
    public final ObjectInputFilter getObjectInputFilter() {
        return serialFilter;
    }

    /**
     * Set the serialization filter for the stream.
     * The filter's {@link ObjectInputFilter#checkInput checkInput} method is called
     * for each class and reference in the stream.
     * The filter can check any or all of the class, the array length, the number
     * of references, the depth of the graph, and the size of the input stream.
     * The depth is the number of nested {@linkplain #readObject readObject}
     * calls starting with the reading of the root of the graph being deserialized
     * and the current object being deserialized.
     * The number of references is the cumulative number of objects and references
     * to objects already read from the stream including the current object being read.
     * The filter is invoked only when reading objects from the stream and for
     * not primitives.
     * <p>
     * If the filter returns {@link ObjectInputFilter.Status#REJECTED Status.REJECTED},
     * {@code null} or throws a {@link RuntimeException},
     * the active {@code readObject} or {@code readUnshared}
     * throws {@link InvalidClassException}, otherwise deserialization
     * continues uninterrupted.
     * <p>
     * The serialization filter is initialized to the value of
     * {@link ObjectInputFilter.Config#getSerialFilter() ObjectInputFilter.Config.getSerialFilter}
     * when the {@code  ObjectInputStream} is constructed and can be set
     * to a custom filter only once.
     *
     * @implSpec
     * The filter, when not {@code null}, is invoked during {@link #readObject readObject}
     * and {@link #readUnshared readUnshared} for each object (regular or class) in the stream.
     * Strings are treated as primitives and do not invoke the filter.
     * The filter is called for:
     * <ul>
     *     <li>each object reference previously deserialized from the stream
     *     (class is {@code null}, arrayLength is -1),
     *     <li>each regular class (class is not {@code null}, arrayLength is -1),
     *     <li>each interface of a dynamic proxy and the dynamic proxy class itself
     *     (class is not {@code null}, arrayLength is -1),
     *     <li>each array is filtered using the array type and length of the array
     *     (class is the array type, arrayLength is the requested length),
     *     <li>each object replaced by its class' {@code readResolve} method
     *         is filtered using the replacement object's class, if not {@code null},
     *         and if it is an array, the arrayLength, otherwise -1,
     *     <li>and each object replaced by {@link #resolveObject resolveObject}
     *         is filtered using the replacement object's class, if not {@code null},
     *         and if it is an array, the arrayLength, otherwise -1.
     * </ul>
     *
     * When the {@link ObjectInputFilter#checkInput checkInput} method is invoked
     * it is given access to the current class, the array length,
     * the current number of references already read from the stream,
     * the depth of nested calls to {@link #readObject readObject} or
     * {@link #readUnshared readUnshared},
     * and the implementation dependent number of bytes consumed from the input stream.
     * <p>
     * Each call to {@link #readObject readObject} or
     * {@link #readUnshared readUnshared} increases the depth by 1
     * before reading an object and decreases by 1 before returning
     * normally or exceptionally.
     * The depth starts at {@code 1} and increases for each nested object and
     * decrements when each nested call returns.
     * The count of references in the stream starts at {@code 1} and
     * is increased before reading an object.
     *
     * @param filter the filter, may be null
     * @throws SecurityException if there is security manager and the
     *       {@code SerializablePermission("serialFilter")} is not granted
     * @throws IllegalStateException if the {@linkplain #getObjectInputFilter() current filter}
     *       is not {@code null} and is not the process-wide filter
     * @since 9
     */
    public final void setObjectInputFilter(ObjectInputFilter filter) {
        SecurityManager sm = System.getSecurityManager();
        if (sm != null) {
            sm.checkPermission(ObjectStreamConstants.SERIAL_FILTER_PERMISSION);
        }
        // Allow replacement of the process-wide filter if not already set
        if (serialFilter != null &&
                serialFilter != ObjectInputFilter.Config.getSerialFilter()) {
            throw new IllegalStateException("filter can not be set more than once");
        }
        this.serialFilter = filter;
    }

    /**
     * Invoke the serialization filter if non-null.
     * If the filter rejects or an exception is thrown, throws InvalidClassException.
     *
     * @param clazz the class; may be null
     * @param arrayLength the array length requested; use {@code -1} if not creating an array
     * @throws InvalidClassException if it rejected by the filter or
     *        a {@link RuntimeException} is thrown
     */
    private void filterCheck(Class<?> clazz, int arrayLength)
            throws InvalidClassException {
        if (serialFilter != null) {
            RuntimeException ex = null;
            ObjectInputFilter.Status status;
            // Info about the stream is not available if overridden by subclass, return 0
            long bytesRead = (bin == null) ? 0 : bin.getBytesRead();
            try {
                status = serialFilter.checkInput(new FilterValues(clazz, arrayLength,
                        totalObjectRefs, depth, bytesRead));
            } catch (RuntimeException e) {
                // Preventive interception of an exception to log
                status = ObjectInputFilter.Status.REJECTED;
                ex = e;
            }
            if (Logging.filterLogger != null) {
                // Debug logging of filter checks that fail; Tracing for those that succeed
                Logging.filterLogger.log(status == null || status == ObjectInputFilter.Status.REJECTED
                                ? Logger.Level.DEBUG
                                : Logger.Level.TRACE,
                        "ObjectInputFilter {0}: {1}, array length: {2}, nRefs: {3}, depth: {4}, bytes: {5}, ex: {6}",
                        status, clazz, arrayLength, totalObjectRefs, depth, bytesRead,
                        Objects.toString(ex, "n/a"));
            }
            if (status == null ||
                    status == ObjectInputFilter.Status.REJECTED) {
                InvalidClassException ice = new InvalidClassException("filter status: " + status);
                ice.initCause(ex);
                throw ice;
            }
        }
    }

    /**
     * Checks the given array type and length to ensure that creation of such
     * an array is permitted by this ObjectInputStream. The arrayType argument
     * must represent an actual array type.
     *
     * This private method is called via SharedSecrets.
     *
     * @param arrayType the array type
     * @param arrayLength the array length
     * @throws NullPointerException if arrayType is null
     * @throws IllegalArgumentException if arrayType isn't actually an array type
     * @throws NegativeArraySizeException if arrayLength is negative
     * @throws InvalidClassException if the filter rejects creation
     */
    private void checkArray(Class<?> arrayType, int arrayLength) throws InvalidClassException {
        if (! arrayType.isArray()) {
            throw new IllegalArgumentException("not an array type");
        }

        if (arrayLength < 0) {
            throw new NegativeArraySizeException();
        }

        filterCheck(arrayType, arrayLength);
    }

    /**
     * Provide access to the persistent fields read from the input stream.
     */
    public abstract static class GetField {

        /**
         * Get the ObjectStreamClass that describes the fields in the stream.
         *
         * @return  the descriptor class that describes the serializable fields
         */
        public abstract ObjectStreamClass getObjectStreamClass();

        /**
         * Return true if the named field is defaulted and has no value in this
         * stream.
         *
         * @param  name the name of the field
         * @return true, if and only if the named field is defaulted
         * @throws IOException if there are I/O errors while reading from
         *         the underlying <code>InputStream</code>
         * @throws IllegalArgumentException if <code>name</code> does not
         *         correspond to a serializable field
         */
        public abstract boolean defaulted(String name) throws IOException;

        /**
         * Get the value of the named boolean field from the persistent field.
         *
         * @param  name the name of the field
         * @param  val the default value to use if <code>name</code> does not
         *         have a value
         * @return the value of the named <code>boolean</code> field
         * @throws IOException if there are I/O errors while reading from the
         *         underlying <code>InputStream</code>
         * @throws IllegalArgumentException if type of <code>name</code> is
         *         not serializable or if the field type is incorrect
         */
        public abstract boolean get(String name, boolean val)
            throws IOException;

        /**
         * Get the value of the named byte field from the persistent field.
         *
         * @param  name the name of the field
         * @param  val the default value to use if <code>name</code> does not
         *         have a value
         * @return the value of the named <code>byte</code> field
         * @throws IOException if there are I/O errors while reading from the
         *         underlying <code>InputStream</code>
         * @throws IllegalArgumentException if type of <code>name</code> is
         *         not serializable or if the field type is incorrect
         */
        public abstract byte get(String name, byte val) throws IOException;

        /**
         * Get the value of the named char field from the persistent field.
         *
         * @param  name the name of the field
         * @param  val the default value to use if <code>name</code> does not
         *         have a value
         * @return the value of the named <code>char</code> field
         * @throws IOException if there are I/O errors while reading from the
         *         underlying <code>InputStream</code>
         * @throws IllegalArgumentException if type of <code>name</code> is
         *         not serializable or if the field type is incorrect
         */
        public abstract char get(String name, char val) throws IOException;

        /**
         * Get the value of the named short field from the persistent field.
         *
         * @param  name the name of the field
         * @param  val the default value to use if <code>name</code> does not
         *         have a value
         * @return the value of the named <code>short</code> field
         * @throws IOException if there are I/O errors while reading from the
         *         underlying <code>InputStream</code>
         * @throws IllegalArgumentException if type of <code>name</code> is
         *         not serializable or if the field type is incorrect
         */
        public abstract short get(String name, short val) throws IOException;

        /**
         * Get the value of the named int field from the persistent field.
         *
         * @param  name the name of the field
         * @param  val the default value to use if <code>name</code> does not
         *         have a value
         * @return the value of the named <code>int</code> field
         * @throws IOException if there are I/O errors while reading from the
         *         underlying <code>InputStream</code>
         * @throws IllegalArgumentException if type of <code>name</code> is
         *         not serializable or if the field type is incorrect
         */
        public abstract int get(String name, int val) throws IOException;

        /**
         * Get the value of the named long field from the persistent field.
         *
         * @param  name the name of the field
         * @param  val the default value to use if <code>name</code> does not
         *         have a value
         * @return the value of the named <code>long</code> field
         * @throws IOException if there are I/O errors while reading from the
         *         underlying <code>InputStream</code>
         * @throws IllegalArgumentException if type of <code>name</code> is
         *         not serializable or if the field type is incorrect
         */
        public abstract long get(String name, long val) throws IOException;

        /**
         * Get the value of the named float field from the persistent field.
         *
         * @param  name the name of the field
         * @param  val the default value to use if <code>name</code> does not
         *         have a value
         * @return the value of the named <code>float</code> field
         * @throws IOException if there are I/O errors while reading from the
         *         underlying <code>InputStream</code>
         * @throws IllegalArgumentException if type of <code>name</code> is
         *         not serializable or if the field type is incorrect
         */
        public abstract float get(String name, float val) throws IOException;

        /**
         * Get the value of the named double field from the persistent field.
         *
         * @param  name the name of the field
         * @param  val the default value to use if <code>name</code> does not
         *         have a value
         * @return the value of the named <code>double</code> field
         * @throws IOException if there are I/O errors while reading from the
         *         underlying <code>InputStream</code>
         * @throws IllegalArgumentException if type of <code>name</code> is
         *         not serializable or if the field type is incorrect
         */
        public abstract double get(String name, double val) throws IOException;

        /**
         * Get the value of the named Object field from the persistent field.
         *
         * @param  name the name of the field
         * @param  val the default value to use if <code>name</code> does not
         *         have a value
         * @return the value of the named <code>Object</code> field
         * @throws IOException if there are I/O errors while reading from the
         *         underlying <code>InputStream</code>
         * @throws IllegalArgumentException if type of <code>name</code> is
         *         not serializable or if the field type is incorrect
         */
        public abstract Object get(String name, Object val) throws IOException;
    }

    /**
     * Verifies that this (possibly subclass) instance can be constructed
     * without violating security constraints: the subclass must not override
     * security-sensitive non-final methods, or else the
     * "enableSubclassImplementation" SerializablePermission is checked.
     */
    private void verifySubclass() {
        Class<?> cl = getClass();
        if (cl == ObjectInputStream.class) {
            return;
        }
        SecurityManager sm = System.getSecurityManager();
        if (sm == null) {
            return;
        }
        processQueue(Caches.subclassAuditsQueue, Caches.subclassAudits);
        WeakClassKey key = new WeakClassKey(cl, Caches.subclassAuditsQueue);
        Boolean result = Caches.subclassAudits.get(key);
        if (result == null) {
            result = auditSubclass(cl);
            Caches.subclassAudits.putIfAbsent(key, result);
        }
        if (!result) {
            sm.checkPermission(SUBCLASS_IMPLEMENTATION_PERMISSION);
        }
    }

    /**
     * Performs reflective checks on given subclass to verify that it doesn't
     * override security-sensitive non-final methods.  Returns TRUE if subclass
     * is "safe", FALSE otherwise.
     */
    private static Boolean auditSubclass(Class<?> subcl) {
        return AccessController.doPrivileged(
            new PrivilegedAction<Boolean>() {
                public Boolean run() {
                    for (Class<?> cl = subcl;
                         cl != ObjectInputStream.class;
                         cl = cl.getSuperclass())
                    {
                        try {
                            cl.getDeclaredMethod(
                                "readUnshared", (Class[]) null);
                            return Boolean.FALSE;
                        } catch (NoSuchMethodException ex) {
                        }
                        try {
                            cl.getDeclaredMethod("readFields", (Class[]) null);
                            return Boolean.FALSE;
                        } catch (NoSuchMethodException ex) {
                        }
                    }
                    return Boolean.TRUE;
                }
            }
        );
    }

    /**
     * Clears internal data structures.
     */
    private void clear() {
        handles.clear();
        vlist.clear();
    }

    /**
     * Underlying readObject implementation.
     */
    private Object readObject0(boolean unshared) throws IOException {
        boolean oldMode = bin.getBlockDataMode();
        if (oldMode) {
            int remain = bin.currentBlockRemaining();
            if (remain > 0) {
                throw new OptionalDataException(remain);
            } else if (defaultDataEnd) {
                /*
                 * Fix for 4360508: stream is currently at the end of a field
                 * value block written via default serialization; since there
                 * is no terminating TC_ENDBLOCKDATA tag, simulate
                 * end-of-custom-data behavior explicitly.
                 */
                throw new OptionalDataException(true);
            }
            bin.setBlockDataMode(false);
        }

        byte tc;
        while ((tc = bin.peekByte()) == TC_RESET) {
            bin.readByte();
            handleReset();
        }

        depth++;
        totalObjectRefs++;
        try {
            switch (tc) {
                case TC_NULL:
                    return readNull();

                case TC_REFERENCE:
                    return readHandle(unshared);

                case TC_CLASS:
                    return readClass(unshared);

                case TC_CLASSDESC:
                case TC_PROXYCLASSDESC:
                    return readClassDesc(unshared);

                case TC_STRING:
                case TC_LONGSTRING:
                    return checkResolve(readString(unshared));

                case TC_ARRAY:
                    return checkResolve(readArray(unshared));

                case TC_ENUM:
                    return checkResolve(readEnum(unshared));

                case TC_OBJECT:
                    return checkResolve(readOrdinaryObject(unshared));

                case TC_EXCEPTION:
                    IOException ex = readFatalException();
                    throw new WriteAbortedException("writing aborted", ex);

                case TC_BLOCKDATA:
                case TC_BLOCKDATALONG:
                    if (oldMode) {
                        bin.setBlockDataMode(true);
                        bin.peek();             // force header read
                        throw new OptionalDataException(
                            bin.currentBlockRemaining());
                    } else {
                        throw new StreamCorruptedException(
                            "unexpected block data");
                    }

                case TC_ENDBLOCKDATA:
                    if (oldMode) {
                        throw new OptionalDataException(true);
                    } else {
                        throw new StreamCorruptedException(
                            "unexpected end of block data");
                    }

                default:
                    throw new StreamCorruptedException(
                        String.format("invalid type code: %02X", tc));
            }
        } finally {
            depth--;
            bin.setBlockDataMode(oldMode);
        }
    }

    /**
     * If resolveObject has been enabled and given object does not have an
     * exception associated with it, calls resolveObject to determine
     * replacement for object, and updates handle table accordingly.  Returns
     * replacement object, or echoes provided object if no replacement
     * occurred.  Expects that passHandle is set to given object's handle prior
     * to calling this method.
     */
    private Object checkResolve(Object obj) throws IOException {
        if (!enableResolve || handles.lookupException(passHandle) != null) {
            return obj;
        }
        Object rep = resolveObject(obj);
        if (rep != obj) {
            // The type of the original object has been filtered but resolveObject
            // may have replaced it;  filter the replacement's type
            if (rep != null) {
                if (rep.getClass().isArray()) {
                    filterCheck(rep.getClass(), Array.getLength(rep));
                } else {
                    filterCheck(rep.getClass(), -1);
                }
            }
            handles.setObject(passHandle, rep);
        }
        return rep;
    }

    /**
     * Reads string without allowing it to be replaced in stream.  Called from
     * within ObjectStreamClass.read().
     */
    String readTypeString() throws IOException {
        int oldHandle = passHandle;
        try {
            byte tc = bin.peekByte();
            switch (tc) {
                case TC_NULL:
                    return (String) readNull();

                case TC_REFERENCE:
                    return (String) readHandle(false);

                case TC_STRING:
                case TC_LONGSTRING:
                    return readString(false);

                default:
                    throw new StreamCorruptedException(
                        String.format("invalid type code: %02X", tc));
            }
        } finally {
            passHandle = oldHandle;
        }
    }

    /**
     * Reads in null code, sets passHandle to NULL_HANDLE and returns null.
     */
    private Object readNull() throws IOException {
        if (bin.readByte() != TC_NULL) {
            throw new InternalError();
        }
        passHandle = NULL_HANDLE;
        return null;
    }

    /**
     * Reads in object handle, sets passHandle to the read handle, and returns
     * object associated with the handle.
     */
    private Object readHandle(boolean unshared) throws IOException {
        if (bin.readByte() != TC_REFERENCE) {
            throw new InternalError();
        }
        passHandle = bin.readInt() - baseWireHandle;
        if (passHandle < 0 || passHandle >= handles.size()) {
            throw new StreamCorruptedException(
                String.format("invalid handle value: %08X", passHandle +
                baseWireHandle));
        }
        if (unshared) {
            // REMIND: what type of exception to throw here?
            throw new InvalidObjectException(
                "cannot read back reference as unshared");
        }

        Object obj = handles.lookupObject(passHandle);
        if (obj == unsharedMarker) {
            // REMIND: what type of exception to throw here?
            throw new InvalidObjectException(
                "cannot read back reference to unshared object");
        }
        filterCheck(null, -1);       // just a check for number of references, depth, no class
        return obj;
    }

    /**
     * Reads in and returns class object.  Sets passHandle to class object's
     * assigned handle.  Returns null if class is unresolvable (in which case a
     * ClassNotFoundException will be associated with the class' handle in the
     * handle table).
     */
    private Class<?> readClass(boolean unshared) throws IOException {
        if (bin.readByte() != TC_CLASS) {
            throw new InternalError();
        }
        ObjectStreamClass desc = readClassDesc(false);
        Class<?> cl = desc.forClass();
        passHandle = handles.assign(unshared ? unsharedMarker : cl);

        ClassNotFoundException resolveEx = desc.getResolveException();
        if (resolveEx != null) {
            handles.markException(passHandle, resolveEx);
        }

        handles.finish(passHandle);
        return cl;
    }

    /**
     * Reads in and returns (possibly null) class descriptor.  Sets passHandle
     * to class descriptor's assigned handle.  If class descriptor cannot be
     * resolved to a class in the local VM, a ClassNotFoundException is
     * associated with the class descriptor's handle.
     */
    private ObjectStreamClass readClassDesc(boolean unshared)
        throws IOException
    {
        byte tc = bin.peekByte();
        ObjectStreamClass descriptor;
        switch (tc) {
            case TC_NULL:
                descriptor = (ObjectStreamClass) readNull();
                break;
            case TC_REFERENCE:
                descriptor = (ObjectStreamClass) readHandle(unshared);
                break;
            case TC_PROXYCLASSDESC:
                descriptor = readProxyDesc(unshared);
                break;
            case TC_CLASSDESC:
                descriptor = readNonProxyDesc(unshared);
                break;
            default:
                throw new StreamCorruptedException(
                    String.format("invalid type code: %02X", tc));
        }
        return descriptor;
    }

    private boolean isCustomSubclass() {
        // Return true if this class is a custom subclass of ObjectInputStream
        return getClass().getClassLoader()
                    != ObjectInputStream.class.getClassLoader();
    }

    /**
     * Reads in and returns class descriptor for a dynamic proxy class.  Sets
     * passHandle to proxy class descriptor's assigned handle.  If proxy class
     * descriptor cannot be resolved to a class in the local VM, a
     * ClassNotFoundException is associated with the descriptor's handle.
     */
    private ObjectStreamClass readProxyDesc(boolean unshared)
        throws IOException
    {
        if (bin.readByte() != TC_PROXYCLASSDESC) {
            throw new InternalError();
        }

        ObjectStreamClass desc = new ObjectStreamClass();
        int descHandle = handles.assign(unshared ? unsharedMarker : desc);
        passHandle = NULL_HANDLE;

        int numIfaces = bin.readInt();
        if (numIfaces > 65535) {
            throw new InvalidObjectException("interface limit exceeded: "
                    + numIfaces);
        }
        String[] ifaces = new String[numIfaces];
        for (int i = 0; i < numIfaces; i++) {
            ifaces[i] = bin.readUTF();
        }

        Class<?> cl = null;
        ClassNotFoundException resolveEx = null;
        bin.setBlockDataMode(true);
        try {
            if ((cl = resolveProxyClass(ifaces)) == null) {
                resolveEx = new ClassNotFoundException("null class");
            } else if (!Proxy.isProxyClass(cl)) {
                throw new InvalidClassException("Not a proxy");
            } else {
                // ReflectUtil.checkProxyPackageAccess makes a test
                // equivalent to isCustomSubclass so there's no need
                // to condition this call to isCustomSubclass == true here.
                ReflectUtil.checkProxyPackageAccess(
                        getClass().getClassLoader(),
                        cl.getInterfaces());
                // Filter the interfaces
                for (Class<?> clazz : cl.getInterfaces()) {
                    filterCheck(clazz, -1);
                }
            }
        } catch (ClassNotFoundException ex) {
            resolveEx = ex;
        }

        // Call filterCheck on the class before reading anything else
        filterCheck(cl, -1);

        skipCustomData();

        try {
            totalObjectRefs++;
            depth++;
            desc.initProxy(cl, resolveEx, readClassDesc(false));
        } finally {
            depth--;
        }

        handles.finish(descHandle);
        passHandle = descHandle;
        return desc;
    }

    /**
     * Reads in and returns class descriptor for a class that is not a dynamic
     * proxy class.  Sets passHandle to class descriptor's assigned handle.  If
     * class descriptor cannot be resolved to a class in the local VM, a
     * ClassNotFoundException is associated with the descriptor's handle.
     */
    private ObjectStreamClass readNonProxyDesc(boolean unshared)
        throws IOException
    {
        if (bin.readByte() != TC_CLASSDESC) {
            throw new InternalError();
        }

        ObjectStreamClass desc = new ObjectStreamClass();
        int descHandle = handles.assign(unshared ? unsharedMarker : desc);
        passHandle = NULL_HANDLE;

        ObjectStreamClass readDesc;
        try {
            readDesc = readClassDescriptor();
        } catch (ClassNotFoundException ex) {
            throw (IOException) new InvalidClassException(
                "failed to read class descriptor").initCause(ex);
        }

        Class<?> cl = null;
        ClassNotFoundException resolveEx = null;
        bin.setBlockDataMode(true);
        final boolean checksRequired = isCustomSubclass();
        try {
            if ((cl = resolveClass(readDesc)) == null) {
                resolveEx = new ClassNotFoundException("null class");
            } else if (checksRequired) {
                ReflectUtil.checkPackageAccess(cl);
            }
        } catch (ClassNotFoundException ex) {
            resolveEx = ex;
        }

        // Call filterCheck on the class before reading anything else
        filterCheck(cl, -1);

        skipCustomData();

        try {
            totalObjectRefs++;
            depth++;
            desc.initNonProxy(readDesc, cl, resolveEx, readClassDesc(false));
        } finally {
            depth--;
        }

        handles.finish(descHandle);
        passHandle = descHandle;

        return desc;
    }

    /**
     * Reads in and returns new string.  Sets passHandle to new string's
     * assigned handle.
     */
    private String readString(boolean unshared) throws IOException {
        String str;
        byte tc = bin.readByte();
        switch (tc) {
            case TC_STRING:
                str = bin.readUTF();
                break;

            case TC_LONGSTRING:
                str = bin.readLongUTF();
                break;

            default:
                throw new StreamCorruptedException(
                    String.format("invalid type code: %02X", tc));
        }
        passHandle = handles.assign(unshared ? unsharedMarker : str);
        handles.finish(passHandle);
        return str;
    }

    /**
     * Reads in and returns array object, or null if array class is
     * unresolvable.  Sets passHandle to array's assigned handle.
     */
    private Object readArray(boolean unshared) throws IOException {
        if (bin.readByte() != TC_ARRAY) {
            throw new InternalError();
        }

        ObjectStreamClass desc = readClassDesc(false);
        int len = bin.readInt();

        filterCheck(desc.forClass(), len);

        Object array = null;
        Class<?> cl, ccl = null;
        if ((cl = desc.forClass()) != null) {
            ccl = cl.getComponentType();
            array = Array.newInstance(ccl, len);
        }

        int arrayHandle = handles.assign(unshared ? unsharedMarker : array);
        ClassNotFoundException resolveEx = desc.getResolveException();
        if (resolveEx != null) {
            handles.markException(arrayHandle, resolveEx);
        }

        if (ccl == null) {
            for (int i = 0; i < len; i++) {
                readObject0(false);
            }
        } else if (ccl.isPrimitive()) {
            if (ccl == Integer.TYPE) {
                bin.readInts((int[]) array, 0, len);
            } else if (ccl == Byte.TYPE) {
                bin.readFully((byte[]) array, 0, len, true);
            } else if (ccl == Long.TYPE) {
                bin.readLongs((long[]) array, 0, len);
            } else if (ccl == Float.TYPE) {
                bin.readFloats((float[]) array, 0, len);
            } else if (ccl == Double.TYPE) {
                bin.readDoubles((double[]) array, 0, len);
            } else if (ccl == Short.TYPE) {
                bin.readShorts((short[]) array, 0, len);
            } else if (ccl == Character.TYPE) {
                bin.readChars((char[]) array, 0, len);
            } else if (ccl == Boolean.TYPE) {
                bin.readBooleans((boolean[]) array, 0, len);
            } else {
                throw new InternalError();
            }
        } else {
            Object[] oa = (Object[]) array;
            for (int i = 0; i < len; i++) {
                oa[i] = readObject0(false);
                handles.markDependency(arrayHandle, passHandle);
            }
        }

        handles.finish(arrayHandle);
        passHandle = arrayHandle;
        return array;
    }

    /**
     * Reads in and returns enum constant, or null if enum type is
     * unresolvable.  Sets passHandle to enum constant's assigned handle.
     */
    private Enum<?> readEnum(boolean unshared) throws IOException {
        if (bin.readByte() != TC_ENUM) {
            throw new InternalError();
        }

        ObjectStreamClass desc = readClassDesc(false);
        if (!desc.isEnum()) {
            throw new InvalidClassException("non-enum class: " + desc);
        }

        int enumHandle = handles.assign(unshared ? unsharedMarker : null);
        ClassNotFoundException resolveEx = desc.getResolveException();
        if (resolveEx != null) {
            handles.markException(enumHandle, resolveEx);
        }

        String name = readString(false);
        Enum<?> result = null;
        Class<?> cl = desc.forClass();
        if (cl != null) {
            try {
                @SuppressWarnings("unchecked")
                Enum<?> en = Enum.valueOf((Class)cl, name);
                result = en;
            } catch (IllegalArgumentException ex) {
                throw (IOException) new InvalidObjectException(
                    "enum constant " + name + " does not exist in " +
                    cl).initCause(ex);
            }
            if (!unshared) {
                handles.setObject(enumHandle, result);
            }
        }

        handles.finish(enumHandle);
        passHandle = enumHandle;
        return result;
    }

    /**
     * Reads and returns "ordinary" (i.e., not a String, Class,
     * ObjectStreamClass, array, or enum constant) object, or null if object's
     * class is unresolvable (in which case a ClassNotFoundException will be
     * associated with object's handle).  Sets passHandle to object's assigned
     * handle.
     */
    private Object readOrdinaryObject(boolean unshared)
        throws IOException
    {
        if (bin.readByte() != TC_OBJECT) {
            throw new InternalError();
        }

        ObjectStreamClass desc = readClassDesc(false);
        desc.checkDeserialize();

        Class<?> cl = desc.forClass();
        if (cl == String.class || cl == Class.class
                || cl == ObjectStreamClass.class) {
            throw new InvalidClassException("invalid class descriptor");
        }

        Object obj;
        try {
            obj = desc.isInstantiable() ? desc.newInstance() : null;
        } catch (Exception ex) {
            throw (IOException) new InvalidClassException(
                desc.forClass().getName(),
                "unable to create instance").initCause(ex);
        }

        passHandle = handles.assign(unshared ? unsharedMarker : obj);
        ClassNotFoundException resolveEx = desc.getResolveException();
        if (resolveEx != null) {
            handles.markException(passHandle, resolveEx);
        }

        if (desc.isExternalizable()) {
            readExternalData((Externalizable) obj, desc);
        } else {
            readSerialData(obj, desc);
        }

        handles.finish(passHandle);

        if (obj != null &&
            handles.lookupException(passHandle) == null &&
            desc.hasReadResolveMethod())
        {
            Object rep = desc.invokeReadResolve(obj);
            if (unshared && rep.getClass().isArray()) {
                rep = cloneArray(rep);
            }
            if (rep != obj) {
                // Filter the replacement object
                if (rep != null) {
                    if (rep.getClass().isArray()) {
                        filterCheck(rep.getClass(), Array.getLength(rep));
                    } else {
                        filterCheck(rep.getClass(), -1);
                    }
                }
                handles.setObject(passHandle, obj = rep);
            }
        }

        return obj;
    }

    /**
     * If obj is non-null, reads externalizable data by invoking readExternal()
     * method of obj; otherwise, attempts to skip over externalizable data.
     * Expects that passHandle is set to obj's handle before this method is
     * called.
     */
    private void readExternalData(Externalizable obj, ObjectStreamClass desc)
        throws IOException
    {
        SerialCallbackContext oldContext = curContext;
        if (oldContext != null)
            oldContext.check();
        curContext = null;
        try {
            boolean blocked = desc.hasBlockExternalData();
            if (blocked) {
                bin.setBlockDataMode(true);
            }
            if (obj != null) {
                try {
                    obj.readExternal(this);
                } catch (ClassNotFoundException ex) {
                    /*
                     * In most cases, the handle table has already propagated
                     * a CNFException to passHandle at this point; this mark
                     * call is included to address cases where the readExternal
                     * method has cons'ed and thrown a new CNFException of its
                     * own.
                     */
                     handles.markException(passHandle, ex);
                }
            }
            if (blocked) {
                skipCustomData();
            }
        } finally {
            if (oldContext != null)
                oldContext.check();
            curContext = oldContext;
        }
        /*
         * At this point, if the externalizable data was not written in
         * block-data form and either the externalizable class doesn't exist
         * locally (i.e., obj == null) or readExternal() just threw a
         * CNFException, then the stream is probably in an inconsistent state,
         * since some (or all) of the externalizable data may not have been
         * consumed.  Since there's no "correct" action to take in this case,
         * we mimic the behavior of past serialization implementations and
         * blindly hope that the stream is in sync; if it isn't and additional
         * externalizable data remains in the stream, a subsequent read will
         * most likely throw a StreamCorruptedException.
         */
    }

    /**
     * Reads (or attempts to skip, if obj is null or is tagged with a
     * ClassNotFoundException) instance data for each serializable class of
     * object in stream, from superclass to subclass.  Expects that passHandle
     * is set to obj's handle before this method is called.
     */
    private void readSerialData(Object obj, ObjectStreamClass desc)
        throws IOException
    {
        ObjectStreamClass.ClassDataSlot[] slots = desc.getClassDataLayout();
        // Best effort Failure Atomicity; slotValues will be non-null if field
        // values can be set after reading all field data in the hierarchy.
        // Field values can only be set after reading all data if there are no
        // user observable methods in the hierarchy, readObject(NoData). The
        // top most Serializable class in the hierarchy can be skipped.
        FieldValues[] slotValues = null;

        boolean hasSpecialReadMethod = false;
        for (int i = 1; i < slots.length; i++) {
            ObjectStreamClass slotDesc = slots[i].desc;
            if (slotDesc.hasReadObjectMethod()
                  || slotDesc.hasReadObjectNoDataMethod()) {
                hasSpecialReadMethod = true;
                break;
            }
        }
        // No special read methods, can store values and defer setting.
        if (!hasSpecialReadMethod)
            slotValues = new FieldValues[slots.length];

        for (int i = 0; i < slots.length; i++) {
            ObjectStreamClass slotDesc = slots[i].desc;

            if (slots[i].hasData) {
                if (obj == null || handles.lookupException(passHandle) != null) {
                    defaultReadFields(null, slotDesc); // skip field values
                } else if (slotDesc.hasReadObjectMethod()) {
                    ThreadDeath t = null;
                    boolean reset = false;
                    SerialCallbackContext oldContext = curContext;
                    if (oldContext != null)
                        oldContext.check();
                    try {
                        curContext = new SerialCallbackContext(obj, slotDesc);

                        bin.setBlockDataMode(true);
                        slotDesc.invokeReadObject(obj, this);
                    } catch (ClassNotFoundException ex) {
                        /*
                         * In most cases, the handle table has already
                         * propagated a CNFException to passHandle at this
                         * point; this mark call is included to address cases
                         * where the custom readObject method has cons'ed and
                         * thrown a new CNFException of its own.
                         */
                        handles.markException(passHandle, ex);
                    } finally {
                        do {
                            try {
                                curContext.setUsed();
                                if (oldContext!= null)
                                    oldContext.check();
                                curContext = oldContext;
                                reset = true;
                            } catch (ThreadDeath x) {
                                t = x;  // defer until reset is true
                            }
                        } while (!reset);
                        if (t != null)
                            throw t;
                    }

                    /*
                     * defaultDataEnd may have been set indirectly by custom
                     * readObject() method when calling defaultReadObject() or
                     * readFields(); clear it to restore normal read behavior.
                     */
                    defaultDataEnd = false;
                } else {
                    FieldValues vals = defaultReadFields(obj, slotDesc);
                    if (slotValues != null) {
                        slotValues[i] = vals;
                    } else if (obj != null) {
                        defaultCheckFieldValues(obj, slotDesc, vals);
                        defaultSetFieldValues(obj, slotDesc, vals);
                    }
                }

                if (slotDesc.hasWriteObjectData()) {
                    skipCustomData();
                } else {
                    bin.setBlockDataMode(false);
                }
            } else {
                if (obj != null &&
                    slotDesc.hasReadObjectNoDataMethod() &&
                    handles.lookupException(passHandle) == null)
                {
                    slotDesc.invokeReadObjectNoData(obj);
                }
            }
        }

        if (obj != null && slotValues != null) {
            // Check that the non-primitive types are assignable for all slots
            // before assigning.
            for (int i = 0; i < slots.length; i++) {
                if (slotValues[i] != null)
                    defaultCheckFieldValues(obj, slots[i].desc, slotValues[i]);
            }
            for (int i = 0; i < slots.length; i++) {
                if (slotValues[i] != null)
                    defaultSetFieldValues(obj, slots[i].desc, slotValues[i]);
            }
        }
    }

    /**
     * Skips over all block data and objects until TC_ENDBLOCKDATA is
     * encountered.
     */
    private void skipCustomData() throws IOException {
        int oldHandle = passHandle;
        for (;;) {
            if (bin.getBlockDataMode()) {
                bin.skipBlockData();
                bin.setBlockDataMode(false);
            }
            switch (bin.peekByte()) {
                case TC_BLOCKDATA:
                case TC_BLOCKDATALONG:
                    bin.setBlockDataMode(true);
                    break;

                case TC_ENDBLOCKDATA:
                    bin.readByte();
                    passHandle = oldHandle;
                    return;

                default:
                    readObject0(false);
                    break;
            }
        }
    }

    private class FieldValues {
        final byte[] primValues;
        final Object[] objValues;

        FieldValues(byte[] primValues, Object[] objValues) {
            this.primValues = primValues;
            this.objValues = objValues;
        }
    }

    /**
     * Reads in values of serializable fields declared by given class
     * descriptor. Expects that passHandle is set to obj's handle before this
     * method is called.
     */
    private FieldValues defaultReadFields(Object obj, ObjectStreamClass desc)
        throws IOException
    {
        Class<?> cl = desc.forClass();
        if (cl != null && obj != null && !cl.isInstance(obj)) {
            throw new ClassCastException();
        }

        byte[] primVals = null;
        int primDataSize = desc.getPrimDataSize();
        if (primDataSize > 0) {
            primVals = new byte[primDataSize];
            bin.readFully(primVals, 0, primDataSize, false);
        }

        Object[] objVals = null;
        int numObjFields = desc.getNumObjFields();
        if (numObjFields > 0) {
            int objHandle = passHandle;
            ObjectStreamField[] fields = desc.getFields(false);
            objVals = new Object[numObjFields];
            int numPrimFields = fields.length - objVals.length;
            for (int i = 0; i < objVals.length; i++) {
                ObjectStreamField f = fields[numPrimFields + i];
                objVals[i] = readObject0(f.isUnshared());
                if (f.getField() != null) {
                    handles.markDependency(objHandle, passHandle);
                }
            }
            passHandle = objHandle;
        }

        return new FieldValues(primVals, objVals);
    }

    /** Throws ClassCastException if any value is not assignable. */
    private void defaultCheckFieldValues(Object obj, ObjectStreamClass desc,
                                         FieldValues values) {
        Object[] objectValues = values.objValues;
        if (objectValues != null)
            desc.checkObjFieldValueTypes(obj, objectValues);
    }

    /** Sets field values in obj. */
    private void defaultSetFieldValues(Object obj, ObjectStreamClass desc,
                                       FieldValues values) {
        byte[] primValues = values.primValues;
        Object[] objectValues = values.objValues;

        if (primValues != null)
            desc.setPrimFieldValues(obj, primValues);
        if (objectValues != null)
            desc.setObjFieldValues(obj, objectValues);
    }

    /**
     * Reads in and returns IOException that caused serialization to abort.
     * All stream state is discarded prior to reading in fatal exception.  Sets
     * passHandle to fatal exception's handle.
     */
    private IOException readFatalException() throws IOException {
        if (bin.readByte() != TC_EXCEPTION) {
            throw new InternalError();
        }
        clear();
        return (IOException) readObject0(false);
    }

    /**
     * If recursion depth is 0, clears internal data structures; otherwise,
     * throws a StreamCorruptedException.  This method is called when a
     * TC_RESET typecode is encountered.
     */
    private void handleReset() throws StreamCorruptedException {
        if (depth > 0) {
            throw new StreamCorruptedException(
                "unexpected reset; recursion depth: " + depth);
        }
        clear();
    }

    /**
     * Converts specified span of bytes into float values.
     */
    // REMIND: remove once hotspot inlines Float.intBitsToFloat
    private static native void bytesToFloats(byte[] src, int srcpos,
                                             float[] dst, int dstpos,
                                             int nfloats);

    /**
     * Converts specified span of bytes into double values.
     */
    // REMIND: remove once hotspot inlines Double.longBitsToDouble
    private static native void bytesToDoubles(byte[] src, int srcpos,
                                              double[] dst, int dstpos,
                                              int ndoubles);

    /**
     * Returns the first non-null and non-platform class loader (not counting
     * class loaders of generated reflection implementation classes) up the
     * execution stack, or the platform class loader if only code from the
     * bootstrap and platform class loader is on the stack.
     */
    private static ClassLoader latestUserDefinedLoader() {
        return jdk.internal.misc.VM.latestUserDefinedLoader();
    }

    /**
     * Default GetField implementation.
     */
    private class GetFieldImpl extends GetField {

        /** class descriptor describing serializable fields */
        private final ObjectStreamClass desc;
        /** primitive field values */
        private final byte[] primVals;
        /** object field values */
        private final Object[] objVals;
        /** object field value handles */
        private final int[] objHandles;

        /**
         * Creates GetFieldImpl object for reading fields defined in given
         * class descriptor.
         */
        GetFieldImpl(ObjectStreamClass desc) {
            this.desc = desc;
            primVals = new byte[desc.getPrimDataSize()];
            objVals = new Object[desc.getNumObjFields()];
            objHandles = new int[objVals.length];
        }

        public ObjectStreamClass getObjectStreamClass() {
            return desc;
        }

        public boolean defaulted(String name) throws IOException {
            return (getFieldOffset(name, null) < 0);
        }

        public boolean get(String name, boolean val) throws IOException {
            int off = getFieldOffset(name, Boolean.TYPE);
            return (off >= 0) ? Bits.getBoolean(primVals, off) : val;
        }

        public byte get(String name, byte val) throws IOException {
            int off = getFieldOffset(name, Byte.TYPE);
            return (off >= 0) ? primVals[off] : val;
        }

        public char get(String name, char val) throws IOException {
            int off = getFieldOffset(name, Character.TYPE);
            return (off >= 0) ? Bits.getChar(primVals, off) : val;
        }

        public short get(String name, short val) throws IOException {
            int off = getFieldOffset(name, Short.TYPE);
            return (off >= 0) ? Bits.getShort(primVals, off) : val;
        }

        public int get(String name, int val) throws IOException {
            int off = getFieldOffset(name, Integer.TYPE);
            return (off >= 0) ? Bits.getInt(primVals, off) : val;
        }

        public float get(String name, float val) throws IOException {
            int off = getFieldOffset(name, Float.TYPE);
            return (off >= 0) ? Bits.getFloat(primVals, off) : val;
        }

        public long get(String name, long val) throws IOException {
            int off = getFieldOffset(name, Long.TYPE);
            return (off >= 0) ? Bits.getLong(primVals, off) : val;
        }

        public double get(String name, double val) throws IOException {
            int off = getFieldOffset(name, Double.TYPE);
            return (off >= 0) ? Bits.getDouble(primVals, off) : val;
        }

        public Object get(String name, Object val) throws IOException {
            int off = getFieldOffset(name, Object.class);
            if (off >= 0) {
                int objHandle = objHandles[off];
                handles.markDependency(passHandle, objHandle);
                return (handles.lookupException(objHandle) == null) ?
                    objVals[off] : null;
            } else {
                return val;
            }
        }

        /**
         * Reads primitive and object field values from stream.
         */
        void readFields() throws IOException {
            bin.readFully(primVals, 0, primVals.length, false);

            int oldHandle = passHandle;
            ObjectStreamField[] fields = desc.getFields(false);
            int numPrimFields = fields.length - objVals.length;
            for (int i = 0; i < objVals.length; i++) {
                objVals[i] =
                    readObject0(fields[numPrimFields + i].isUnshared());
                objHandles[i] = passHandle;
            }
            passHandle = oldHandle;
        }

        /**
         * Returns offset of field with given name and type.  A specified type
         * of null matches all types, Object.class matches all non-primitive
         * types, and any other non-null type matches assignable types only.
         * If no matching field is found in the (incoming) class
         * descriptor but a matching field is present in the associated local
         * class descriptor, returns -1.  Throws IllegalArgumentException if
         * neither incoming nor local class descriptor contains a match.
         */
        private int getFieldOffset(String name, Class<?> type) {
            ObjectStreamField field = desc.getField(name, type);
            if (field != null) {
                return field.getOffset();
            } else if (desc.getLocalDesc().getField(name, type) != null) {
                return -1;
            } else {
                throw new IllegalArgumentException("no such field " + name +
                                                   " with type " + type);
            }
        }
    }

    /**
     * Prioritized list of callbacks to be performed once object graph has been
     * completely deserialized.
     */
    private static class ValidationList {

        private static class Callback {
            final ObjectInputValidation obj;
            final int priority;
            Callback next;
            final AccessControlContext acc;

            Callback(ObjectInputValidation obj, int priority, Callback next,
                AccessControlContext acc)
            {
                this.obj = obj;
                this.priority = priority;
                this.next = next;
                this.acc = acc;
            }
        }

        /** linked list of callbacks */
        private Callback list;

        /**
         * Creates new (empty) ValidationList.
         */
        ValidationList() {
        }

        /**
         * Registers callback.  Throws InvalidObjectException if callback
         * object is null.
         */
        void register(ObjectInputValidation obj, int priority)
            throws InvalidObjectException
        {
            if (obj == null) {
                throw new InvalidObjectException("null callback");
            }

            Callback prev = null, cur = list;
            while (cur != null && priority < cur.priority) {
                prev = cur;
                cur = cur.next;
            }
            AccessControlContext acc = AccessController.getContext();
            if (prev != null) {
                prev.next = new Callback(obj, priority, cur, acc);
            } else {
                list = new Callback(obj, priority, list, acc);
            }
        }

        /**
         * Invokes all registered callbacks and clears the callback list.
         * Callbacks with higher priorities are called first; those with equal
         * priorities may be called in any order.  If any of the callbacks
         * throws an InvalidObjectException, the callback process is terminated
         * and the exception propagated upwards.
         */
        void doCallbacks() throws InvalidObjectException {
            try {
                while (list != null) {
                    AccessController.doPrivileged(
                        new PrivilegedExceptionAction<Void>()
                    {
                        public Void run() throws InvalidObjectException {
                            list.obj.validateObject();
                            return null;
                        }
                    }, list.acc);
                    list = list.next;
                }
            } catch (PrivilegedActionException ex) {
                list = null;
                throw (InvalidObjectException) ex.getException();
            }
        }

        /**
         * Resets the callback list to its initial (empty) state.
         */
        public void clear() {
            list = null;
        }
    }

    /**
     * Hold a snapshot of values to be passed to an ObjectInputFilter.
     */
    static class FilterValues implements ObjectInputFilter.FilterInfo {
        final Class<?> clazz;
        final long arrayLength;
        final long totalObjectRefs;
        final long depth;
        final long streamBytes;

        public FilterValues(Class<?> clazz, long arrayLength, long totalObjectRefs,
                            long depth, long streamBytes) {
            this.clazz = clazz;
            this.arrayLength = arrayLength;
            this.totalObjectRefs = totalObjectRefs;
            this.depth = depth;
            this.streamBytes = streamBytes;
        }

        @Override
        public Class<?> serialClass() {
            return clazz;
        }

        @Override
        public long arrayLength() {
            return arrayLength;
        }

        @Override
        public long references() {
            return totalObjectRefs;
        }

        @Override
        public long depth() {
            return depth;
        }

        @Override
        public long streamBytes() {
            return streamBytes;
        }
    }

    /**
     * Input stream supporting single-byte peek operations.
     */
    private static class PeekInputStream extends InputStream {

        /** underlying stream */
        private final InputStream in;
        /** peeked byte */
        private int peekb = -1;
        /** total bytes read from the stream */
        private long totalBytesRead = 0;

        /**
         * Creates new PeekInputStream on top of given underlying stream.
         */
        PeekInputStream(InputStream in) {
            this.in = in;
        }

        /**
         * Peeks at next byte value in stream.  Similar to read(), except
         * that it does not consume the read value.
         */
        int peek() throws IOException {
            if (peekb >= 0) {
                return peekb;
            }
            peekb = in.read();
            totalBytesRead += peekb >= 0 ? 1 : 0;
            return peekb;
        }

        public int read() throws IOException {
            if (peekb >= 0) {
                int v = peekb;
                peekb = -1;
                return v;
            } else {
                int nbytes = in.read();
                totalBytesRead += nbytes >= 0 ? 1 : 0;
                return nbytes;
            }
        }

        public int read(byte[] b, int off, int len) throws IOException {
            int nbytes;
            if (len == 0) {
                return 0;
            } else if (peekb < 0) {
                nbytes = in.read(b, off, len);
                totalBytesRead += nbytes >= 0 ? nbytes : 0;
                return nbytes;
            } else {
                b[off++] = (byte) peekb;
                len--;
                peekb = -1;
                nbytes = in.read(b, off, len);
                totalBytesRead += nbytes >= 0 ? nbytes : 0;
                return (nbytes >= 0) ? (nbytes + 1) : 1;
            }
        }

        void readFully(byte[] b, int off, int len) throws IOException {
            int n = 0;
            while (n < len) {
                int count = read(b, off + n, len - n);
                if (count < 0) {
                    throw new EOFException();
                }
                n += count;
            }
        }

        public long skip(long n) throws IOException {
            if (n <= 0) {
                return 0;
            }
            int skipped = 0;
            if (peekb >= 0) {
                peekb = -1;
                skipped++;
                n--;
            }
            n = skipped + in.skip(n);
            totalBytesRead += n;
            return n;
        }

        public int available() throws IOException {
            return in.available() + ((peekb >= 0) ? 1 : 0);
        }

        public void close() throws IOException {
            in.close();
        }

        public long getBytesRead() {
            return totalBytesRead;
        }
    }

    private static final Unsafe UNSAFE = Unsafe.getUnsafe();

    /**
     * Performs a "freeze" action, required to adhere to final field semantics.
     *
     * <p> This method can be called unconditionally before returning the graph,
     * from the topmost readObject call, since it is expected that the
     * additional cost of the freeze action is negligible compared to
     * reconstituting even the most simple graph.
     *
     * <p> Nested calls to readObject do not issue freeze actions because the
     * sub-graph returned from a nested call is not guaranteed to be fully
     * initialized yet (possible cycles).
     */
    private void freeze() {
        // Issue a StoreStore|StoreLoad fence, which is at least sufficient
        // to provide final-freeze semantics.
        UNSAFE.storeFence();
    }

    /**
     * Input stream with two modes: in default mode, inputs data written in the
     * same format as DataOutputStream; in "block data" mode, inputs data
     * bracketed by block data markers (see object serialization specification
     * for details).  Buffering depends on block data mode: when in default
     * mode, no data is buffered in advance; when in block data mode, all data
     * for the current data block is read in at once (and buffered).
     */
    private class BlockDataInputStream
        extends InputStream implements DataInput
    {
        /** maximum data block length */
        private static final int MAX_BLOCK_SIZE = 1024;
        /** maximum data block header length */
        private static final int MAX_HEADER_SIZE = 5;
        /** (tunable) length of char buffer (for reading strings) */
        private static final int CHAR_BUF_SIZE = 256;
        /** readBlockHeader() return value indicating header read may block */
        private static final int HEADER_BLOCKED = -2;

        /** buffer for reading general/block data */
        private final byte[] buf = new byte[MAX_BLOCK_SIZE];
        /** buffer for reading block data headers */
        private final byte[] hbuf = new byte[MAX_HEADER_SIZE];
        /** char buffer for fast string reads */
        private final char[] cbuf = new char[CHAR_BUF_SIZE];

        /** block data mode */
        private boolean blkmode = false;

        // block data state fields; values meaningful only when blkmode true
        /** current offset into buf */
        private int pos = 0;
        /** end offset of valid data in buf, or -1 if no more block data */
        private int end = -1;
        /** number of bytes in current block yet to be read from stream */
        private int unread = 0;

        /** underlying stream (wrapped in peekable filter stream) */
        private final PeekInputStream in;
        /** loopback stream (for data reads that span data blocks) */
        private final DataInputStream din;

        /**
         * Creates new BlockDataInputStream on top of given underlying stream.
         * Block data mode is turned off by default.
         */
        BlockDataInputStream(InputStream in) {
            this.in = new PeekInputStream(in);
            din = new DataInputStream(this);
        }

        /**
         * Sets block data mode to the given mode (true == on, false == off)
         * and returns the previous mode value.  If the new mode is the same as
         * the old mode, no action is taken.  Throws IllegalStateException if
         * block data mode is being switched from on to off while unconsumed
         * block data is still present in the stream.
         */
        boolean setBlockDataMode(boolean newmode) throws IOException {
            if (blkmode == newmode) {
                return blkmode;
            }
            if (newmode) {
                pos = 0;
                end = 0;
                unread = 0;
            } else if (pos < end) {
                throw new IllegalStateException("unread block data");
            }
            blkmode = newmode;
            return !blkmode;
        }

        /**
         * Returns true if the stream is currently in block data mode, false
         * otherwise.
         */
        boolean getBlockDataMode() {
            return blkmode;
        }

        /**
         * If in block data mode, skips to the end of the current group of data
         * blocks (but does not unset block data mode).  If not in block data
         * mode, throws an IllegalStateException.
         */
        void skipBlockData() throws IOException {
            if (!blkmode) {
                throw new IllegalStateException("not in block data mode");
            }
            while (end >= 0) {
                refill();
            }
        }

        /**
         * Attempts to read in the next block data header (if any).  If
         * canBlock is false and a full header cannot be read without possibly
         * blocking, returns HEADER_BLOCKED, else if the next element in the
         * stream is a block data header, returns the block data length
         * specified by the header, else returns -1.
         */
        private int readBlockHeader(boolean canBlock) throws IOException {
            if (defaultDataEnd) {
                /*
                 * Fix for 4360508: stream is currently at the end of a field
                 * value block written via default serialization; since there
                 * is no terminating TC_ENDBLOCKDATA tag, simulate
                 * end-of-custom-data behavior explicitly.
                 */
                return -1;
            }
            try {
                for (;;) {
                    int avail = canBlock ? Integer.MAX_VALUE : in.available();
                    if (avail == 0) {
                        return HEADER_BLOCKED;
                    }

                    int tc = in.peek();
                    switch (tc) {
                        case TC_BLOCKDATA:
                            if (avail < 2) {
                                return HEADER_BLOCKED;
                            }
                            in.readFully(hbuf, 0, 2);
                            return hbuf[1] & 0xFF;

                        case TC_BLOCKDATALONG:
                            if (avail < 5) {
                                return HEADER_BLOCKED;
                            }
                            in.readFully(hbuf, 0, 5);
                            int len = Bits.getInt(hbuf, 1);
                            if (len < 0) {
                                throw new StreamCorruptedException(
                                    "illegal block data header length: " +
                                    len);
                            }
                            return len;

                        /*
                         * TC_RESETs may occur in between data blocks.
                         * Unfortunately, this case must be parsed at a lower
                         * level than other typecodes, since primitive data
                         * reads may span data blocks separated by a TC_RESET.
                         */
                        case TC_RESET:
                            in.read();
                            handleReset();
                            break;

                        default:
                            if (tc >= 0 && (tc < TC_BASE || tc > TC_MAX)) {
                                throw new StreamCorruptedException(
                                    String.format("invalid type code: %02X",
                                    tc));
                            }
                            return -1;
                    }
                }
            } catch (EOFException ex) {
                throw new StreamCorruptedException(
                    "unexpected EOF while reading block data header");
            }
        }

        /**
         * Refills internal buffer buf with block data.  Any data in buf at the
         * time of the call is considered consumed.  Sets the pos, end, and
         * unread fields to reflect the new amount of available block data; if
         * the next element in the stream is not a data block, sets pos and
         * unread to 0 and end to -1.
         */
        private void refill() throws IOException {
            try {
                do {
                    pos = 0;
                    if (unread > 0) {
                        int n =
                            in.read(buf, 0, Math.min(unread, MAX_BLOCK_SIZE));
                        if (n >= 0) {
                            end = n;
                            unread -= n;
                        } else {
                            throw new StreamCorruptedException(
                                "unexpected EOF in middle of data block");
                        }
                    } else {
                        int n = readBlockHeader(true);
                        if (n >= 0) {
                            end = 0;
                            unread = n;
                        } else {
                            end = -1;
                            unread = 0;
                        }
                    }
                } while (pos == end);
            } catch (IOException ex) {
                pos = 0;
                end = -1;
                unread = 0;
                throw ex;
            }
        }

        /**
         * If in block data mode, returns the number of unconsumed bytes
         * remaining in the current data block.  If not in block data mode,
         * throws an IllegalStateException.
         */
        int currentBlockRemaining() {
            if (blkmode) {
                return (end >= 0) ? (end - pos) + unread : 0;
            } else {
                throw new IllegalStateException();
            }
        }

        /**
         * Peeks at (but does not consume) and returns the next byte value in
         * the stream, or -1 if the end of the stream/block data (if in block
         * data mode) has been reached.
         */
        int peek() throws IOException {
            if (blkmode) {
                if (pos == end) {
                    refill();
                }
                return (end >= 0) ? (buf[pos] & 0xFF) : -1;
            } else {
                return in.peek();
            }
        }

        /**
         * Peeks at (but does not consume) and returns the next byte value in
         * the stream, or throws EOFException if end of stream/block data has
         * been reached.
         */
        byte peekByte() throws IOException {
            int val = peek();
            if (val < 0) {
                throw new EOFException();
            }
            return (byte) val;
        }


        /* ----------------- generic input stream methods ------------------ */
        /*
         * The following methods are equivalent to their counterparts in
         * InputStream, except that they interpret data block boundaries and
         * read the requested data from within data blocks when in block data
         * mode.
         */

        public int read() throws IOException {
            if (blkmode) {
                if (pos == end) {
                    refill();
                }
                return (end >= 0) ? (buf[pos++] & 0xFF) : -1;
            } else {
                return in.read();
            }
        }

        public int read(byte[] b, int off, int len) throws IOException {
            return read(b, off, len, false);
        }

        public long skip(long len) throws IOException {
            long remain = len;
            while (remain > 0) {
                if (blkmode) {
                    if (pos == end) {
                        refill();
                    }
                    if (end < 0) {
                        break;
                    }
                    int nread = (int) Math.min(remain, end - pos);
                    remain -= nread;
                    pos += nread;
                } else {
                    int nread = (int) Math.min(remain, MAX_BLOCK_SIZE);
                    if ((nread = in.read(buf, 0, nread)) < 0) {
                        break;
                    }
                    remain -= nread;
                }
            }
            return len - remain;
        }

        public int available() throws IOException {
            if (blkmode) {
                if ((pos == end) && (unread == 0)) {
                    int n;
                    while ((n = readBlockHeader(false)) == 0) ;
                    switch (n) {
                        case HEADER_BLOCKED:
                            break;

                        case -1:
                            pos = 0;
                            end = -1;
                            break;

                        default:
                            pos = 0;
                            end = 0;
                            unread = n;
                            break;
                    }
                }
                // avoid unnecessary call to in.available() if possible
                int unreadAvail = (unread > 0) ?
                    Math.min(in.available(), unread) : 0;
                return (end >= 0) ? (end - pos) + unreadAvail : 0;
            } else {
                return in.available();
            }
        }

        public void close() throws IOException {
            if (blkmode) {
                pos = 0;
                end = -1;
                unread = 0;
            }
            in.close();
        }

        /**
         * Attempts to read len bytes into byte array b at offset off.  Returns
         * the number of bytes read, or -1 if the end of stream/block data has
         * been reached.  If copy is true, reads values into an intermediate
         * buffer before copying them to b (to avoid exposing a reference to
         * b).
         */
        int read(byte[] b, int off, int len, boolean copy) throws IOException {
            if (len == 0) {
                return 0;
            } else if (blkmode) {
                if (pos == end) {
                    refill();
                }
                if (end < 0) {
                    return -1;
                }
                int nread = Math.min(len, end - pos);
                System.arraycopy(buf, pos, b, off, nread);
                pos += nread;
                return nread;
            } else if (copy) {
                int nread = in.read(buf, 0, Math.min(len, MAX_BLOCK_SIZE));
                if (nread > 0) {
                    System.arraycopy(buf, 0, b, off, nread);
                }
                return nread;
            } else {
                return in.read(b, off, len);
            }
        }

        /* ----------------- primitive data input methods ------------------ */
        /*
         * The following methods are equivalent to their counterparts in
         * DataInputStream, except that they interpret data block boundaries
         * and read the requested data from within data blocks when in block
         * data mode.
         */

        public void readFully(byte[] b) throws IOException {
            readFully(b, 0, b.length, false);
        }

        public void readFully(byte[] b, int off, int len) throws IOException {
            readFully(b, off, len, false);
        }

        public void readFully(byte[] b, int off, int len, boolean copy)
            throws IOException
        {
            while (len > 0) {
                int n = read(b, off, len, copy);
                if (n < 0) {
                    throw new EOFException();
                }
                off += n;
                len -= n;
            }
        }

        public int skipBytes(int n) throws IOException {
            return din.skipBytes(n);
        }

        public boolean readBoolean() throws IOException {
            int v = read();
            if (v < 0) {
                throw new EOFException();
            }
            return (v != 0);
        }

        public byte readByte() throws IOException {
            int v = read();
            if (v < 0) {
                throw new EOFException();
            }
            return (byte) v;
        }

        public int readUnsignedByte() throws IOException {
            int v = read();
            if (v < 0) {
                throw new EOFException();
            }
            return v;
        }

        public char readChar() throws IOException {
            if (!blkmode) {
                pos = 0;
                in.readFully(buf, 0, 2);
            } else if (end - pos < 2) {
                return din.readChar();
            }
            char v = Bits.getChar(buf, pos);
            pos += 2;
            return v;
        }

        public short readShort() throws IOException {
            if (!blkmode) {
                pos = 0;
                in.readFully(buf, 0, 2);
            } else if (end - pos < 2) {
                return din.readShort();
            }
            short v = Bits.getShort(buf, pos);
            pos += 2;
            return v;
        }

        public int readUnsignedShort() throws IOException {
            if (!blkmode) {
                pos = 0;
                in.readFully(buf, 0, 2);
            } else if (end - pos < 2) {
                return din.readUnsignedShort();
            }
            int v = Bits.getShort(buf, pos) & 0xFFFF;
            pos += 2;
            return v;
        }

        public int readInt() throws IOException {
            if (!blkmode) {
                pos = 0;
                in.readFully(buf, 0, 4);
            } else if (end - pos < 4) {
                return din.readInt();
            }
            int v = Bits.getInt(buf, pos);
            pos += 4;
            return v;
        }

        public float readFloat() throws IOException {
            if (!blkmode) {
                pos = 0;
                in.readFully(buf, 0, 4);
            } else if (end - pos < 4) {
                return din.readFloat();
            }
            float v = Bits.getFloat(buf, pos);
            pos += 4;
            return v;
        }

        public long readLong() throws IOException {
            if (!blkmode) {
                pos = 0;
                in.readFully(buf, 0, 8);
            } else if (end - pos < 8) {
                return din.readLong();
            }
            long v = Bits.getLong(buf, pos);
            pos += 8;
            return v;
        }

        public double readDouble() throws IOException {
            if (!blkmode) {
                pos = 0;
                in.readFully(buf, 0, 8);
            } else if (end - pos < 8) {
                return din.readDouble();
            }
            double v = Bits.getDouble(buf, pos);
            pos += 8;
            return v;
        }

        public String readUTF() throws IOException {
            return readUTFBody(readUnsignedShort());
        }

        @SuppressWarnings("deprecation")
        public String readLine() throws IOException {
            return din.readLine();      // deprecated, not worth optimizing
        }

        /* -------------- primitive data array input methods --------------- */
        /*
         * The following methods read in spans of primitive data values.
         * Though equivalent to calling the corresponding primitive read
         * methods repeatedly, these methods are optimized for reading groups
         * of primitive data values more efficiently.
         */

        void readBooleans(boolean[] v, int off, int len) throws IOException {
            int stop, endoff = off + len;
            while (off < endoff) {
                if (!blkmode) {
                    int span = Math.min(endoff - off, MAX_BLOCK_SIZE);
                    in.readFully(buf, 0, span);
                    stop = off + span;
                    pos = 0;
                } else if (end - pos < 1) {
                    v[off++] = din.readBoolean();
                    continue;
                } else {
                    stop = Math.min(endoff, off + end - pos);
                }

                while (off < stop) {
                    v[off++] = Bits.getBoolean(buf, pos++);
                }
            }
        }

        void readChars(char[] v, int off, int len) throws IOException {
            int stop, endoff = off + len;
            while (off < endoff) {
                if (!blkmode) {
                    int span = Math.min(endoff - off, MAX_BLOCK_SIZE >> 1);
                    in.readFully(buf, 0, span << 1);
                    stop = off + span;
                    pos = 0;
                } else if (end - pos < 2) {
                    v[off++] = din.readChar();
                    continue;
                } else {
                    stop = Math.min(endoff, off + ((end - pos) >> 1));
                }

                while (off < stop) {
                    v[off++] = Bits.getChar(buf, pos);
                    pos += 2;
                }
            }
        }

        void readShorts(short[] v, int off, int len) throws IOException {
            int stop, endoff = off + len;
            while (off < endoff) {
                if (!blkmode) {
                    int span = Math.min(endoff - off, MAX_BLOCK_SIZE >> 1);
                    in.readFully(buf, 0, span << 1);
                    stop = off + span;
                    pos = 0;
                } else if (end - pos < 2) {
                    v[off++] = din.readShort();
                    continue;
                } else {
                    stop = Math.min(endoff, off + ((end - pos) >> 1));
                }

                while (off < stop) {
                    v[off++] = Bits.getShort(buf, pos);
                    pos += 2;
                }
            }
        }

        void readInts(int[] v, int off, int len) throws IOException {
            int stop, endoff = off + len;
            while (off < endoff) {
                if (!blkmode) {
                    int span = Math.min(endoff - off, MAX_BLOCK_SIZE >> 2);
                    in.readFully(buf, 0, span << 2);
                    stop = off + span;
                    pos = 0;
                } else if (end - pos < 4) {
                    v[off++] = din.readInt();
                    continue;
                } else {
                    stop = Math.min(endoff, off + ((end - pos) >> 2));
                }

                while (off < stop) {
                    v[off++] = Bits.getInt(buf, pos);
                    pos += 4;
                }
            }
        }

        void readFloats(float[] v, int off, int len) throws IOException {
            int span, endoff = off + len;
            while (off < endoff) {
                if (!blkmode) {
                    span = Math.min(endoff - off, MAX_BLOCK_SIZE >> 2);
                    in.readFully(buf, 0, span << 2);
                    pos = 0;
                } else if (end - pos < 4) {
                    v[off++] = din.readFloat();
                    continue;
                } else {
                    span = Math.min(endoff - off, ((end - pos) >> 2));
                }

                bytesToFloats(buf, pos, v, off, span);
                off += span;
                pos += span << 2;
            }
        }

        void readLongs(long[] v, int off, int len) throws IOException {
            int stop, endoff = off + len;
            while (off < endoff) {
                if (!blkmode) {
                    int span = Math.min(endoff - off, MAX_BLOCK_SIZE >> 3);
                    in.readFully(buf, 0, span << 3);
                    stop = off + span;
                    pos = 0;
                } else if (end - pos < 8) {
                    v[off++] = din.readLong();
                    continue;
                } else {
                    stop = Math.min(endoff, off + ((end - pos) >> 3));
                }

                while (off < stop) {
                    v[off++] = Bits.getLong(buf, pos);
                    pos += 8;
                }
            }
        }

        void readDoubles(double[] v, int off, int len) throws IOException {
            int span, endoff = off + len;
            while (off < endoff) {
                if (!blkmode) {
                    span = Math.min(endoff - off, MAX_BLOCK_SIZE >> 3);
                    in.readFully(buf, 0, span << 3);
                    pos = 0;
                } else if (end - pos < 8) {
                    v[off++] = din.readDouble();
                    continue;
                } else {
                    span = Math.min(endoff - off, ((end - pos) >> 3));
                }

                bytesToDoubles(buf, pos, v, off, span);
                off += span;
                pos += span << 3;
            }
        }

        /**
         * Reads in string written in "long" UTF format.  "Long" UTF format is
         * identical to standard UTF, except that it uses an 8 byte header
         * (instead of the standard 2 bytes) to convey the UTF encoding length.
         */
        String readLongUTF() throws IOException {
            return readUTFBody(readLong());
        }

        /**
         * Reads in the "body" (i.e., the UTF representation minus the 2-byte
         * or 8-byte length header) of a UTF encoding, which occupies the next
         * utflen bytes.
         */
        private String readUTFBody(long utflen) throws IOException {
            StringBuilder sbuf;
            if (utflen > 0 && utflen < Integer.MAX_VALUE) {
                // a reasonable initial capacity based on the UTF length
                int initialCapacity = Math.min((int)utflen, 0xFFFF);
                sbuf = new StringBuilder(initialCapacity);
            } else {
                sbuf = new StringBuilder();
            }

            if (!blkmode) {
                end = pos = 0;
            }

            while (utflen > 0) {
                int avail = end - pos;
                if (avail >= 3 || (long) avail == utflen) {
                    utflen -= readUTFSpan(sbuf, utflen);
                } else {
                    if (blkmode) {
                        // near block boundary, read one byte at a time
                        utflen -= readUTFChar(sbuf, utflen);
                    } else {
                        // shift and refill buffer manually
                        if (avail > 0) {
                            System.arraycopy(buf, pos, buf, 0, avail);
                        }
                        pos = 0;
                        end = (int) Math.min(MAX_BLOCK_SIZE, utflen);
                        in.readFully(buf, avail, end - avail);
                    }
                }
            }

            return sbuf.toString();
        }

        /**
         * Reads span of UTF-encoded characters out of internal buffer
         * (starting at offset pos and ending at or before offset end),
         * consuming no more than utflen bytes.  Appends read characters to
         * sbuf.  Returns the number of bytes consumed.
         */
        private long readUTFSpan(StringBuilder sbuf, long utflen)
            throws IOException
        {
            int cpos = 0;
            int start = pos;
            int avail = Math.min(end - pos, CHAR_BUF_SIZE);
            // stop short of last char unless all of utf bytes in buffer
            int stop = pos + ((utflen > avail) ? avail - 2 : (int) utflen);
            boolean outOfBounds = false;

            try {
                while (pos < stop) {
                    int b1, b2, b3;
                    b1 = buf[pos++] & 0xFF;
                    switch (b1 >> 4) {
                        case 0:
                        case 1:
                        case 2:
                        case 3:
                        case 4:
                        case 5:
                        case 6:
                        case 7:   // 1 byte format: 0xxxxxxx
                            cbuf[cpos++] = (char) b1;
                            break;

                        case 12:
                        case 13:  // 2 byte format: 110xxxxx 10xxxxxx
                            b2 = buf[pos++];
                            if ((b2 & 0xC0) != 0x80) {
                                throw new UTFDataFormatException();
                            }
                            cbuf[cpos++] = (char) (((b1 & 0x1F) << 6) |
                                                   ((b2 & 0x3F) << 0));
                            break;

                        case 14:  // 3 byte format: 1110xxxx 10xxxxxx 10xxxxxx
                            b3 = buf[pos + 1];
                            b2 = buf[pos + 0];
                            pos += 2;
                            if ((b2 & 0xC0) != 0x80 || (b3 & 0xC0) != 0x80) {
                                throw new UTFDataFormatException();
                            }
                            cbuf[cpos++] = (char) (((b1 & 0x0F) << 12) |
                                                   ((b2 & 0x3F) << 6) |
                                                   ((b3 & 0x3F) << 0));
                            break;

                        default:  // 10xx xxxx, 1111 xxxx
                            throw new UTFDataFormatException();
                    }
                }
            } catch (ArrayIndexOutOfBoundsException ex) {
                outOfBounds = true;
            } finally {
                if (outOfBounds || (pos - start) > utflen) {
                    /*
                     * Fix for 4450867: if a malformed utf char causes the
                     * conversion loop to scan past the expected end of the utf
                     * string, only consume the expected number of utf bytes.
                     */
                    pos = start + (int) utflen;
                    throw new UTFDataFormatException();
                }
            }

            sbuf.append(cbuf, 0, cpos);
            return pos - start;
        }

        /**
         * Reads in single UTF-encoded character one byte at a time, appends
         * the character to sbuf, and returns the number of bytes consumed.
         * This method is used when reading in UTF strings written in block
         * data mode to handle UTF-encoded characters which (potentially)
         * straddle block-data boundaries.
         */
        private int readUTFChar(StringBuilder sbuf, long utflen)
            throws IOException
        {
            int b1, b2, b3;
            b1 = readByte() & 0xFF;
            switch (b1 >> 4) {
                case 0:
                case 1:
                case 2:
                case 3:
                case 4:
                case 5:
                case 6:
                case 7:     // 1 byte format: 0xxxxxxx
                    sbuf.append((char) b1);
                    return 1;

                case 12:
                case 13:    // 2 byte format: 110xxxxx 10xxxxxx
                    if (utflen < 2) {
                        throw new UTFDataFormatException();
                    }
                    b2 = readByte();
                    if ((b2 & 0xC0) != 0x80) {
                        throw new UTFDataFormatException();
                    }
                    sbuf.append((char) (((b1 & 0x1F) << 6) |
                                        ((b2 & 0x3F) << 0)));
                    return 2;

                case 14:    // 3 byte format: 1110xxxx 10xxxxxx 10xxxxxx
                    if (utflen < 3) {
                        if (utflen == 2) {
                            readByte();         // consume remaining byte
                        }
                        throw new UTFDataFormatException();
                    }
                    b2 = readByte();
                    b3 = readByte();
                    if ((b2 & 0xC0) != 0x80 || (b3 & 0xC0) != 0x80) {
                        throw new UTFDataFormatException();
                    }
                    sbuf.append((char) (((b1 & 0x0F) << 12) |
                                        ((b2 & 0x3F) << 6) |
                                        ((b3 & 0x3F) << 0)));
                    return 3;

                default:   // 10xx xxxx, 1111 xxxx
                    throw new UTFDataFormatException();
            }
        }

        /**
         * Returns the number of bytes read from the input stream.
         * @return the number of bytes read from the input stream
         */
        long getBytesRead() {
            return in.getBytesRead();
        }
    }

    /**
     * Unsynchronized table which tracks wire handle to object mappings, as
     * well as ClassNotFoundExceptions associated with deserialized objects.
     * This class implements an exception-propagation algorithm for
     * determining which objects should have ClassNotFoundExceptions associated
     * with them, taking into account cycles and discontinuities (e.g., skipped
     * fields) in the object graph.
     *
     * <p>General use of the table is as follows: during deserialization, a
     * given object is first assigned a handle by calling the assign method.
     * This method leaves the assigned handle in an "open" state, wherein
     * dependencies on the exception status of other handles can be registered
     * by calling the markDependency method, or an exception can be directly
     * associated with the handle by calling markException.  When a handle is
     * tagged with an exception, the HandleTable assumes responsibility for
     * propagating the exception to any other objects which depend
     * (transitively) on the exception-tagged object.
     *
     * <p>Once all exception information/dependencies for the handle have been
     * registered, the handle should be "closed" by calling the finish method
     * on it.  The act of finishing a handle allows the exception propagation
     * algorithm to aggressively prune dependency links, lessening the
     * performance/memory impact of exception tracking.
     *
     * <p>Note that the exception propagation algorithm used depends on handles
     * being assigned/finished in LIFO order; however, for simplicity as well
     * as memory conservation, it does not enforce this constraint.
     */
    // REMIND: add full description of exception propagation algorithm?
    private static class HandleTable {

        /* status codes indicating whether object has associated exception */
        private static final byte STATUS_OK = 1;
        private static final byte STATUS_UNKNOWN = 2;
        private static final byte STATUS_EXCEPTION = 3;

        /** array mapping handle -> object status */
        byte[] status;
        /** array mapping handle -> object/exception (depending on status) */
        Object[] entries;
        /** array mapping handle -> list of dependent handles (if any) */
        HandleList[] deps;
        /** lowest unresolved dependency */
        int lowDep = -1;
        /** number of handles in table */
        int size = 0;

        /**
         * Creates handle table with the given initial capacity.
         */
        HandleTable(int initialCapacity) {
            status = new byte[initialCapacity];
            entries = new Object[initialCapacity];
            deps = new HandleList[initialCapacity];
        }

        /**
         * Assigns next available handle to given object, and returns assigned
         * handle.  Once object has been completely deserialized (and all
         * dependencies on other objects identified), the handle should be
         * "closed" by passing it to finish().
         */
        int assign(Object obj) {
            if (size >= entries.length) {
                grow();
            }
            status[size] = STATUS_UNKNOWN;
            entries[size] = obj;
            return size++;
        }

        /**
         * Registers a dependency (in exception status) of one handle on
         * another.  The dependent handle must be "open" (i.e., assigned, but
         * not finished yet).  No action is taken if either dependent or target
         * handle is NULL_HANDLE. Additionally, no action is taken if the
         * dependent and target are the same.
         */
        void markDependency(int dependent, int target) {
            if (dependent == target || dependent == NULL_HANDLE || target == NULL_HANDLE) {
                return;
            }
            switch (status[dependent]) {

                case STATUS_UNKNOWN:
                    switch (status[target]) {
                        case STATUS_OK:
                            // ignore dependencies on objs with no exception
                            break;

                        case STATUS_EXCEPTION:
                            // eagerly propagate exception
                            markException(dependent,
                                (ClassNotFoundException) entries[target]);
                            break;

                        case STATUS_UNKNOWN:
                            // add to dependency list of target
                            if (deps[target] == null) {
                                deps[target] = new HandleList();
                            }
                            deps[target].add(dependent);

                            // remember lowest unresolved target seen
                            if (lowDep < 0 || lowDep > target) {
                                lowDep = target;
                            }
                            break;

                        default:
                            throw new InternalError();
                    }
                    break;

                case STATUS_EXCEPTION:
                    break;

                default:
                    throw new InternalError();
            }
        }

        /**
         * Associates a ClassNotFoundException (if one not already associated)
         * with the currently active handle and propagates it to other
         * referencing objects as appropriate.  The specified handle must be
         * "open" (i.e., assigned, but not finished yet).
         */
        void markException(int handle, ClassNotFoundException ex) {
            switch (status[handle]) {
                case STATUS_UNKNOWN:
                    status[handle] = STATUS_EXCEPTION;
                    entries[handle] = ex;

                    // propagate exception to dependents
                    HandleList dlist = deps[handle];
                    if (dlist != null) {
                        int ndeps = dlist.size();
                        for (int i = 0; i < ndeps; i++) {
                            markException(dlist.get(i), ex);
                        }
                        deps[handle] = null;
                    }
                    break;

                case STATUS_EXCEPTION:
                    break;

                default:
                    throw new InternalError();
            }
        }

        /**
         * Marks given handle as finished, meaning that no new dependencies
         * will be marked for handle.  Calls to the assign and finish methods
         * must occur in LIFO order.
         */
        void finish(int handle) {
            int end;
            if (lowDep < 0) {
                // no pending unknowns, only resolve current handle
                end = handle + 1;
            } else if (lowDep >= handle) {
                // pending unknowns now clearable, resolve all upward handles
                end = size;
                lowDep = -1;
            } else {
                // unresolved backrefs present, can't resolve anything yet
                return;
            }

            // change STATUS_UNKNOWN -> STATUS_OK in selected span of handles
            for (int i = handle; i < end; i++) {
                switch (status[i]) {
                    case STATUS_UNKNOWN:
                        status[i] = STATUS_OK;
                        deps[i] = null;
                        break;

                    case STATUS_OK:
                    case STATUS_EXCEPTION:
                        break;

                    default:
                        throw new InternalError();
                }
            }
        }

        /**
         * Assigns a new object to the given handle.  The object previously
         * associated with the handle is forgotten.  This method has no effect
         * if the given handle already has an exception associated with it.
         * This method may be called at any time after the handle is assigned.
         */
        void setObject(int handle, Object obj) {
            switch (status[handle]) {
                case STATUS_UNKNOWN:
                case STATUS_OK:
                    entries[handle] = obj;
                    break;

                case STATUS_EXCEPTION:
                    break;

                default:
                    throw new InternalError();
            }
        }

        /**
         * Looks up and returns object associated with the given handle.
         * Returns null if the given handle is NULL_HANDLE, or if it has an
         * associated ClassNotFoundException.
         */
        Object lookupObject(int handle) {
            return (handle != NULL_HANDLE &&
                    status[handle] != STATUS_EXCEPTION) ?
                entries[handle] : null;
        }

        /**
         * Looks up and returns ClassNotFoundException associated with the
         * given handle.  Returns null if the given handle is NULL_HANDLE, or
         * if there is no ClassNotFoundException associated with the handle.
         */
        ClassNotFoundException lookupException(int handle) {
            return (handle != NULL_HANDLE &&
                    status[handle] == STATUS_EXCEPTION) ?
                (ClassNotFoundException) entries[handle] : null;
        }

        /**
         * Resets table to its initial state.
         */
        void clear() {
            Arrays.fill(status, 0, size, (byte) 0);
            Arrays.fill(entries, 0, size, null);
            Arrays.fill(deps, 0, size, null);
            lowDep = -1;
            size = 0;
        }

        /**
         * Returns number of handles registered in table.
         */
        int size() {
            return size;
        }

        /**
         * Expands capacity of internal arrays.
         */
        private void grow() {
            int newCapacity = (entries.length << 1) + 1;

            byte[] newStatus = new byte[newCapacity];
            Object[] newEntries = new Object[newCapacity];
            HandleList[] newDeps = new HandleList[newCapacity];

            System.arraycopy(status, 0, newStatus, 0, size);
            System.arraycopy(entries, 0, newEntries, 0, size);
            System.arraycopy(deps, 0, newDeps, 0, size);

            status = newStatus;
            entries = newEntries;
            deps = newDeps;
        }

        /**
         * Simple growable list of (integer) handles.
         */
        private static class HandleList {
            private int[] list = new int[4];
            private int size = 0;

            public HandleList() {
            }

            public void add(int handle) {
                if (size >= list.length) {
                    int[] newList = new int[list.length << 1];
                    System.arraycopy(list, 0, newList, 0, list.length);
                    list = newList;
                }
                list[size++] = handle;
            }

            public int get(int index) {
                if (index >= size) {
                    throw new ArrayIndexOutOfBoundsException();
                }
                return list[index];
            }

            public int size() {
                return size;
            }
        }
    }

    /**
     * Method for cloning arrays in case of using unsharing reading
     */
    private static Object cloneArray(Object array) {
        if (array instanceof Object[]) {
            return ((Object[]) array).clone();
        } else if (array instanceof boolean[]) {
            return ((boolean[]) array).clone();
        } else if (array instanceof byte[]) {
            return ((byte[]) array).clone();
        } else if (array instanceof char[]) {
            return ((char[]) array).clone();
        } else if (array instanceof double[]) {
            return ((double[]) array).clone();
        } else if (array instanceof float[]) {
            return ((float[]) array).clone();
        } else if (array instanceof int[]) {
            return ((int[]) array).clone();
        } else if (array instanceof long[]) {
            return ((long[]) array).clone();
        } else if (array instanceof short[]) {
            return ((short[]) array).clone();
        } else {
            throw new AssertionError();
        }
    }

    static {
        SharedSecrets.setJavaObjectInputStreamAccess(ObjectInputStream::checkArray);
    }

}<|MERGE_RESOLUTION|>--- conflicted
+++ resolved
@@ -1,28 +1,4 @@
 /*
-<<<<<<< HEAD
- * ===========================================================================
- * (c) Copyright IBM Corp. 1996,2018 All Rights Reserved
- * ===========================================================================
- * 
- * This code is free software; you can redistribute it and/or modify it
- * under the terms of the GNU General Public License version 2 only, as
- * published by the Free Software Foundation.  
- *
- * This code is distributed in the hope that it will be useful, but WITHOUT
- * ANY WARRANTY; without even the implied warranty of MERCHANTABILITY or
- * FITNESS FOR A PARTICULAR PURPOSE.  See the GNU General Public License
- * version 2 for more details (a copy is included in the LICENSE file that
- * accompanied this code).
- *
- * You should have received a copy of the GNU General Public License version
- * 2 along with this work; if not, see <http://www.gnu.org/licenses/>.
- * 
- * ===========================================================================
- */
-
-/*
-=======
->>>>>>> 73aa3483
  * Copyright (c) 1996, 2018, Oracle and/or its affiliates. All rights reserved.
  * DO NOT ALTER OR REMOVE COPYRIGHT NOTICES OR THIS FILE HEADER.
  *
@@ -45,6 +21,12 @@
  * Please contact Oracle, 500 Oracle Parkway, Redwood Shores, CA 94065 USA
  * or visit www.oracle.com if you need additional information or have any
  * questions.
+ */
+
+/*
+ * =======================================================================
+ * (c) Copyright IBM Corp. 2018, 2018 All Rights Reserved
+ * =======================================================================
  */
 
 package java.io;
