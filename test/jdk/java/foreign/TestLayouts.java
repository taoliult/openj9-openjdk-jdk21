--- conflicted
+++ resolved
@@ -22,12 +22,6 @@
  */
 
 /*
- * ===========================================================================
- * (c) Copyright IBM Corp. 2023, 2023 All Rights Reserved
- * ===========================================================================
- */
-
-/*
  * @test
  * @enablePreview
  * @run testng TestLayouts
@@ -266,13 +260,6 @@
 
     @Test
     public void testStructToString() {
-<<<<<<< HEAD
-        StructLayout padding = MemoryLayout.structLayout(JAVA_INT).withName("struct");
-        String basicLayoutString = (JAVA_INT.order() == ByteOrder.LITTLE_ENDIAN) ? "[i4](struct)" : "[I4](struct)";
-        assertEquals(padding.toString(), basicLayoutString);
-        var toStringUnaligned = padding.withByteAlignment(8).toString();
-        assertEquals(toStringUnaligned, "8%" + basicLayoutString);
-=======
         for (ByteOrder order : List.of(ByteOrder.LITTLE_ENDIAN, ByteOrder.BIG_ENDIAN)) {
             String intRepresentation = (order == ByteOrder.LITTLE_ENDIAN ? "i" : "I");
             StructLayout padding = MemoryLayout.structLayout(JAVA_INT.withOrder(order)).withName("struct");
@@ -280,7 +267,6 @@
             var toStringUnaligned = padding.withByteAlignment(8).toString();
             assertEquals(toStringUnaligned, "8%[" + intRepresentation + "4](struct)");
         }
->>>>>>> ae213f7f
     }
 
     @Test(dataProvider = "layoutKinds")
