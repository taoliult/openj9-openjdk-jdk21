--- conflicted
+++ resolved
@@ -25,7 +25,7 @@
 
 /*
  * ===========================================================================
- * (c) Copyright IBM Corp. 1997, 2020 All Rights Reserved
+ * (c) Copyright IBM Corp. 1997, 2022 All Rights Reserved
  * ===========================================================================
  */
 
@@ -858,12 +858,8 @@
                           @SuppressWarnings("removal") AccessControlContext acc, boolean usingSharedClasses)   //OpenJ9-shared_classes_misc
             throws IOException
         {
-<<<<<<< HEAD
-            super(new URL("jar", "", -1, url + "!/", jarHandler));
+            super(newURL("jar", "", -1, url + "!/", jarHandler));
             this.usingSharedClasses = usingSharedClasses;                       //OpenJ9-shared_classes_misc
-=======
-            super(newURL("jar", "", -1, url + "!/", jarHandler));
->>>>>>> e7d764d7
             csu = url;
             handler = jarHandler;
             lmap = loaderMap;
