--- conflicted
+++ resolved
@@ -128,21 +128,6 @@
             }
             loadProps(null, extraPropFile, overrideAll);
         }
-<<<<<<< HEAD
-
-/*[IF CRIU_SUPPORT]*/
-        // Check if CRIU checkpoint mode is enabled, if it is then reconfigure the security providers.
-        if (InternalCRIUSupport.isCheckpointAllowed()) {
-            CRIUConfigurator.setCRIUSecMode(props);
-        }
-/*[ENDIF] CRIU_SUPPORT */
-
-        // Load FIPS properties.
-        boolean fipsEnabled = FIPSConfigurator.configureFIPS(props);
-        if (sdebug != null) {
-            sdebug.println(fipsEnabled ? "FIPS mode enabled.": "FIPS mode disabled.");
-        }
-=======
         initialSecurityProperties = (Properties) props.clone();
         if (sdebug != null) {
             for (String key : props.stringPropertyNames()) {
@@ -151,7 +136,18 @@
             }
         }
 
->>>>>>> b67f608d
+/*[IF CRIU_SUPPORT]*/
+        // Check if CRIU checkpoint mode is enabled, if it is then reconfigure the security providers.
+        if (InternalCRIUSupport.isCheckpointAllowed()) {
+            CRIUConfigurator.setCRIUSecMode(props);
+        }
+/*[ENDIF] CRIU_SUPPORT */
+
+        // Load FIPS properties.
+        boolean fipsEnabled = FIPSConfigurator.configureFIPS(props);
+        if (sdebug != null) {
+            sdebug.println(fipsEnabled ? "FIPS mode enabled.": "FIPS mode disabled.");
+        }
     }
 
     private static boolean loadProps(File masterFile, String extraPropFile, boolean overrideAll) {
