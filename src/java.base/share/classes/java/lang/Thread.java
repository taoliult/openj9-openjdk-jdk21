/*
 * Copyright (c) 1994, 2023, Oracle and/or its affiliates. All rights reserved.
 * DO NOT ALTER OR REMOVE COPYRIGHT NOTICES OR THIS FILE HEADER.
 *
 * This code is free software; you can redistribute it and/or modify it
 * under the terms of the GNU General Public License version 2 only, as
 * published by the Free Software Foundation.  Oracle designates this
 * particular file as subject to the "Classpath" exception as provided
 * by Oracle in the LICENSE file that accompanied this code.
 *
 * This code is distributed in the hope that it will be useful, but WITHOUT
 * ANY WARRANTY; without even the implied warranty of MERCHANTABILITY or
 * FITNESS FOR A PARTICULAR PURPOSE.  See the GNU General Public License
 * version 2 for more details (a copy is included in the LICENSE file that
 * accompanied this code).
 *
 * You should have received a copy of the GNU General Public License version
 * 2 along with this work; if not, write to the Free Software Foundation,
 * Inc., 51 Franklin St, Fifth Floor, Boston, MA 02110-1301 USA.
 *
 * Please contact Oracle, 500 Oracle Parkway, Redwood Shores, CA 94065 USA
 * or visit www.oracle.com if you need additional information or have any
 * questions.
 */

/*
 * ===========================================================================
 * (c) Copyright IBM Corp. 2021, 2022 All Rights Reserved
 * ===========================================================================
 */

package java.lang;

import java.lang.ref.Reference;
import java.lang.reflect.Field;
import java.lang.reflect.Method;
import java.security.AccessController;
import java.security.AccessControlContext;
import java.security.Permission;
import java.security.PrivilegedAction;
import java.security.ProtectionDomain;
import java.time.Duration;
import java.util.Map;
import java.util.HashMap;
import java.util.Objects;
import java.util.concurrent.ThreadFactory;
import java.util.concurrent.locks.LockSupport;
import jdk.internal.event.ThreadSleepEvent;
import jdk.internal.misc.StructureViolationExceptions;
import jdk.internal.misc.TerminatingThreadLocal;
import jdk.internal.misc.Unsafe;
import jdk.internal.misc.VM;
import jdk.internal.reflect.CallerSensitive;
import jdk.internal.reflect.Reflection;
import jdk.internal.vm.Continuation;
import jdk.internal.vm.ScopedValueContainer;
import jdk.internal.vm.StackableScope;
import jdk.internal.vm.ThreadContainer;
import jdk.internal.vm.annotation.ForceInline;
import jdk.internal.vm.annotation.Hidden;
import jdk.internal.vm.annotation.IntrinsicCandidate;
import jdk.internal.vm.annotation.Stable;
import sun.nio.ch.Interruptible;
import sun.security.util.SecurityConstants;
import static java.util.concurrent.TimeUnit.MILLISECONDS;
import static java.util.concurrent.TimeUnit.NANOSECONDS;

/**
 * A <i>thread</i> is a thread of execution in a program. The Java
 * virtual machine allows an application to have multiple threads of
 * execution running concurrently.
 *
 * <p> {@code Thread} defines constructors and a {@link Builder} to create threads.
 * {@linkplain #start() Starting} a thread schedules it to execute its {@link #run() run}
 * method. The newly started thread executes concurrently with the thread that caused
 * it to start.
 *
 * <p> A thread <i>terminates</i> if either its {@code run} method completes normally,
 * or if its {@code run} method completes abruptly and the appropriate {@linkplain
 * Thread.UncaughtExceptionHandler uncaught exception handler} completes normally or
 * abruptly. With no code left to run, the thread has completed execution. The
 * {@link #join() join} method can be used to wait for a thread to terminate.
 *
 * <p> Threads have a unique {@linkplain #threadId() identifier} and a {@linkplain
 * #getName() name}. The identifier is generated when a {@code Thread} is created
 * and cannot be changed. The thread name can be specified when creating a thread
 * or can be {@linkplain #setName(String) changed} at a later time.
 *
 * <p> Threads support {@link ThreadLocal} variables. These are variables that are
 * local to a thread, meaning a thread can have a copy of a variable that is set to
 * a value that is independent of the value set by other threads. {@code Thread} also
 * supports {@link InheritableThreadLocal} variables that are thread local variables
 * that are inherited at thread creation time from the parent {@code Thread}.
 * {@code Thread} supports a special inheritable thread local for the thread
 * {@linkplain #getContextClassLoader() context-class-loader}.
 *
 * <h2><a id="platform-threads">Platform threads</a></h2>
 * <p> {@code Thread} supports the creation of <i>platform threads</i> that are
 * typically mapped 1:1 to kernel threads scheduled by the operating system.
 * Platform threads will usually have a large stack and other resources that are
 * maintained by the operating system. Platforms threads are suitable for executing
 * all types of tasks but may be a limited resource.
 *
 * <p> Platform threads get an automatically generated thread name by default.
 *
 * <p> Platform threads are designated <i>daemon</i> or <i>non-daemon</i> threads.
 * When the Java virtual machine starts up, there is usually one non-daemon
 * thread (the thread that typically calls the application's {@code main} method).
 * The <a href="Runtime.html#shutdown">shutdown sequence</a> begins when all started
 * non-daemon threads have terminated. Unstarted non-daemon threads do not prevent
 * the shutdown sequence from beginning.
 *
 * <p> In addition to the daemon status, platform threads have a {@linkplain
 * #getPriority() thread priority} and are members of a {@linkplain ThreadGroup
 * thread group}.
 *
 * <h2><a id="virtual-threads">Virtual threads</a></h2>
 * <p> {@code Thread} also supports the creation of <i>virtual threads</i>.
 * Virtual threads are typically <i>user-mode threads</i> scheduled by the Java
 * runtime rather than the operating system. Virtual threads will typically require
 * few resources and a single Java virtual machine may support millions of virtual
 * threads. Virtual threads are suitable for executing tasks that spend most of
 * the time blocked, often waiting for I/O operations to complete. Virtual threads
 * are not intended for long running CPU intensive operations.
 *
 * <p> Virtual threads typically employ a small set of platform threads used as
 * <em>carrier threads</em>. Locking and I/O operations are examples of operations
 * where a carrier thread may be re-scheduled from one virtual thread to another.
 * Code executing in a virtual thread is not aware of the underlying carrier thread.
 * The {@linkplain Thread#currentThread()} method, used to obtain a reference
 * to the <i>current thread</i>, will always return the {@code Thread} object
 * for the virtual thread.
 *
 * <p> Virtual threads do not have a thread name by default. The {@link #getName()
 * getName} method returns the empty string if a thread name is not set.
 *
 * <p> Virtual threads are daemon threads and so do not prevent the
 * <a href="Runtime.html#shutdown">shutdown sequence</a> from beginning.
 * Virtual threads have a fixed {@linkplain #getPriority() thread priority}
 * that cannot be changed.
 *
 * <h2>Creating and starting threads</h2>
 *
 * <p> {@code Thread} defines public constructors for creating platform threads and
 * the {@link #start() start} method to schedule threads to execute. {@code Thread}
 * may be extended for customization and other advanced reasons although most
 * applications should have little need to do this.
 *
 * <p> {@code Thread} defines a {@link Builder} API for creating and starting both
 * platform and virtual threads. The following are examples that use the builder:
 * {@snippet :
 *   Runnable runnable = ...
 *
 *   // Start a daemon thread to run a task
 *   Thread thread = Thread.ofPlatform().daemon().start(runnable);
 *
 *   // Create an unstarted thread with name "duke", its start() method
 *   // must be invoked to schedule it to execute.
 *   Thread thread = Thread.ofPlatform().name("duke").unstarted(runnable);
 *
 *   // A ThreadFactory that creates daemon threads named "worker-0", "worker-1", ...
 *   ThreadFactory factory = Thread.ofPlatform().daemon().name("worker-", 0).factory();
 *
 *   // Start a virtual thread to run a task
 *   Thread thread = Thread.ofVirtual().start(runnable);
 *
 *   // A ThreadFactory that creates virtual threads
 *   ThreadFactory factory = Thread.ofVirtual().factory();
 * }
 *
 * <h2><a id="inheritance">Inheritance when creating threads</a></h2>
 * A {@code Thread} inherits its initial values of {@linkplain InheritableThreadLocal
 * inheritable-thread-local} variables (including the context class loader) from
 * the parent thread values at the time that the child {@code Thread} is created.
 * The 5-param {@linkplain Thread#Thread(ThreadGroup, Runnable, String, long, boolean)
 * constructor} can be used to create a thread that does not inherit its initial
 * values from the constructing thread. When using a {@code Thread.Builder}, the
 * {@link Builder#inheritInheritableThreadLocals(boolean) inheritInheritableThreadLocals}
 * method can be used to select if the initial values are inherited.
 *
 * <p> Platform threads inherit the daemon status, thread priority, and when not
 * provided (or not selected by a security manager), the thread group.
 *
 * <p> Creating a platform thread {@linkplain AccessController#getContext() captures} the
 * {@linkplain AccessControlContext caller context} to limit the {@linkplain Permission
 * permissions} of the new thread when it executes code that performs a {@linkplain
 * AccessController#doPrivileged(PrivilegedAction) privileged action}. The captured
 * caller context is the new thread's "Inherited {@link AccessControlContext}". Creating
 * a virtual thread does not capture the caller context; virtual threads have no
 * permissions when executing code that performs a privileged action.
 *
 * <p> Unless otherwise specified, passing a {@code null} argument to a constructor
 * or method in this class will cause a {@link NullPointerException} to be thrown.
 *
 * @implNote
 * In the JDK Reference Implementation, the virtual thread scheduler may be configured
 * with the following system properties:
 * <table class="striped">
 * <caption style="display:none:">System properties</caption>
 *   <thead>
 *   <tr>
 *     <th scope="col">System property</th>
 *     <th scope="col">Description</th>
 *   </tr>
 *   </thead>
 *   <tbody>
 *   <tr>
 *     <th scope="row">
 *       {@systemProperty jdk.virtualThreadScheduler.parallelism}
 *     </th>
 *     <td> The number of platform threads available for scheduling virtual
 *       threads. It defaults to the number of available processors. </td>
 *   </tr>
 *   <tr>
 *     <th scope="row">
 *       {@systemProperty jdk.virtualThreadScheduler.maxPoolSize}
 *     </th>
 *     <td> The maximum number of platform threads available to the scheduler.
 *       It defaults to 256. </td>
 *   </tr>
 *   </tbody>
 * </table>
 *
 * @since   1.0
 */
public class Thread implements Runnable {
    /* Make sure registerNatives is the first thing <clinit> does. */
    private static native void registerNatives();
    static {
        registerNatives();
    }

    /*
     * Reserved for exclusive use by the JVM. Cannot be moved to the FieldHolder
     * as it needs to be set by the VM for JNI attaching threads, before executing
     * the constructor that will create the FieldHolder. The historically named
     * `eetop` holds the address of the underlying VM JavaThread, and is set to
     * non-zero when the thread is started, and reset to zero when the thread terminates.
     * A non-zero value indicates this thread isAlive().
     */
    private volatile long eetop;

    // thread id
    private final long tid;

    // thread name
    private volatile String name;

    // interrupt status (read/written by VM)
    volatile boolean interrupted;

    // context ClassLoader
    private volatile ClassLoader contextClassLoader;

    // inherited AccessControlContext, this could be moved to FieldHolder
    @SuppressWarnings("removal")
    private AccessControlContext inheritedAccessControlContext;

    // Additional fields for platform threads.
    // All fields, except task, are accessed directly by the VM.
    private static class FieldHolder {
        final ThreadGroup group;
        final Runnable task;
        final long stackSize;
        volatile int priority;
        volatile boolean daemon;
        volatile int threadStatus;

        FieldHolder(ThreadGroup group,
                    Runnable task,
                    long stackSize,
                    int priority,
                    boolean daemon) {
            this.group = group;
            this.task = task;
            this.stackSize = stackSize;
            this.priority = priority;
            if (daemon)
                this.daemon = true;
        }
    }
    private final FieldHolder holder;

    /*
     * ThreadLocal values pertaining to this thread. This map is maintained
     * by the ThreadLocal class.
     */
    ThreadLocal.ThreadLocalMap threadLocals;

    /*
     * InheritableThreadLocal values pertaining to this thread. This map is
     * maintained by the InheritableThreadLocal class.
     */
    ThreadLocal.ThreadLocalMap inheritableThreadLocals;

    /*
     * Scoped value bindings are maintained by the ScopedValue class.
     */
    private Object scopedValueBindings;

    // Special value to indicate this is a newly-created Thread
    // Note that his must match the declaration in ScopedValue.
    private static final Object NEW_THREAD_BINDINGS = Thread.class;

    static Object scopedValueBindings() {
        return currentThread().scopedValueBindings;
    }

    static void setScopedValueBindings(Object bindings) {
        currentThread().scopedValueBindings = bindings;
    }

    /**
     * Search the stack for the most recent scoped-value bindings.
     */
    @IntrinsicCandidate
    static native Object findScopedValueBindings();

    /**
     * Inherit the scoped-value bindings from the given container.
     * Invoked when starting a thread.
     */
    void inheritScopedValueBindings(ThreadContainer container) {
        ScopedValueContainer.BindingsSnapshot snapshot;
        if (container.owner() != null
                && (snapshot = container.scopedValueBindings()) != null) {

            // bindings established for running/calling an operation
            Object bindings = snapshot.scopedValueBindings();
            if (currentThread().scopedValueBindings != bindings) {
                StructureViolationExceptions.throwException("Scoped value bindings have changed");
            }

            this.scopedValueBindings = bindings;
        }
    }

    /*
     * Lock object for thread interrupt.
     */
    final Object interruptLock = new Object();

    /**
     * The argument supplied to the current call to
     * java.util.concurrent.locks.LockSupport.park.
     * Set by (private) java.util.concurrent.locks.LockSupport.setBlocker
     * Accessed using java.util.concurrent.locks.LockSupport.getBlocker
     */
    private volatile Object parkBlocker;

    /* The object in which this thread is blocked in an interruptible I/O
     * operation, if any.  The blocker's interrupt method should be invoked
     * after setting this thread's interrupt status.
     */
    volatile Interruptible nioBlocker;

    /* Set the blocker field; invoked via jdk.internal.access.SharedSecrets
     * from java.nio code
     */
    static void blockedOn(Interruptible b) {
        Thread me = Thread.currentThread();
        synchronized (me.interruptLock) {
            me.nioBlocker = b;
        }
    }

    /**
     * The minimum priority that a thread can have.
     */
    public static final int MIN_PRIORITY = 1;

    /**
     * The default priority that is assigned to a thread.
     */
    public static final int NORM_PRIORITY = 5;

    /**
     * The maximum priority that a thread can have.
     */
    public static final int MAX_PRIORITY = 10;

    /*
     * Current inner-most continuation.
     */
    private Continuation cont;

    /**
     * Returns the current continuation.
     */
    Continuation getContinuation() {
        return cont;
    }

    /**
     * Sets the current continuation.
     */
    void setContinuation(Continuation cont) {
        this.cont = cont;
    }

    /**
     * Returns the Thread object for the current platform thread. If the
     * current thread is a virtual thread then this method returns the carrier.
     */
    @IntrinsicCandidate
    static native Thread currentCarrierThread();

    /**
     * Returns the Thread object for the current thread.
     * @return  the current thread
     */
    @IntrinsicCandidate
    public static native Thread currentThread();

    /**
     * Sets the Thread object to be returned by Thread.currentThread().
     */
    @IntrinsicCandidate
    native void setCurrentThread(Thread thread);

    // ScopedValue support:

    @IntrinsicCandidate
    static native Object[] scopedValueCache();

    @IntrinsicCandidate
    static native void setScopedValueCache(Object[] cache);

    @IntrinsicCandidate
    static native void ensureMaterializedForStackWalk(Object o);

    /**
     * A hint to the scheduler that the current thread is willing to yield
     * its current use of a processor. The scheduler is free to ignore this
     * hint.
     *
     * <p> Yield is a heuristic attempt to improve relative progression
     * between threads that would otherwise over-utilise a CPU. Its use
     * should be combined with detailed profiling and benchmarking to
     * ensure that it actually has the desired effect.
     *
     * <p> It is rarely appropriate to use this method. It may be useful
     * for debugging or testing purposes, where it may help to reproduce
     * bugs due to race conditions. It may also be useful when designing
     * concurrency control constructs such as the ones in the
     * {@link java.util.concurrent.locks} package.
     */
    public static void yield() {
        if (currentThread() instanceof VirtualThread vthread) {
            vthread.tryYield();
        } else {
            yield0();
        }
    }

    private static native void yield0();

    /**
     * Called before sleeping to create a jdk.ThreadSleep event.
     */
    private static ThreadSleepEvent beforeSleep(long nanos) {
        ThreadSleepEvent event = null;
        if (ThreadSleepEvent.isTurnedOn()) {
            try {
                event = new ThreadSleepEvent();
                event.time = nanos;
                event.begin();
            } catch (OutOfMemoryError e) {
                event = null;
            }
        }
        return event;
    }

    /**
     * Called after sleeping to commit the jdk.ThreadSleep event.
     */
    private static void afterSleep(ThreadSleepEvent event) {
        if (event != null) {
            try {
                event.commit();
            } catch (OutOfMemoryError e) {
                // ignore
            }
        }
    }

    /**
     * Causes the currently executing thread to sleep (temporarily cease
     * execution) for the specified number of milliseconds, subject to
     * the precision and accuracy of system timers and schedulers. The thread
     * does not lose ownership of any monitors.
     *
     * @param  millis
     *         the length of time to sleep in milliseconds
     *
     * @throws  IllegalArgumentException
     *          if the value of {@code millis} is negative
     *
     * @throws  InterruptedException
     *          if any thread has interrupted the current thread. The
     *          <i>interrupted status</i> of the current thread is
     *          cleared when this exception is thrown.
     */
    public static void sleep(long millis) throws InterruptedException {
        if (millis < 0) {
            throw new IllegalArgumentException("timeout value is negative");
        }

        long nanos = MILLISECONDS.toNanos(millis);
        ThreadSleepEvent event = beforeSleep(nanos);
        try {
            if (currentThread() instanceof VirtualThread vthread) {
                vthread.sleepNanos(nanos);
            } else {
                sleep0(millis);
            }
        } finally {
            afterSleep(event);
        }
    }

    private static void sleep0(long millis) throws InterruptedException {
        sleepImpl(millis, 0);
    }

    private static native void sleepImpl(long millis, int nanos);

    /**
     * Causes the currently executing thread to sleep (temporarily cease
     * execution) for the specified number of milliseconds plus the specified
     * number of nanoseconds, subject to the precision and accuracy of system
     * timers and schedulers. The thread does not lose ownership of any
     * monitors.
     *
     * @param  millis
     *         the length of time to sleep in milliseconds
     *
     * @param  nanos
     *         {@code 0-999999} additional nanoseconds to sleep
     *
     * @throws  IllegalArgumentException
     *          if the value of {@code millis} is negative, or the value of
     *          {@code nanos} is not in the range {@code 0-999999}
     *
     * @throws  InterruptedException
     *          if any thread has interrupted the current thread. The
     *          <i>interrupted status</i> of the current thread is
     *          cleared when this exception is thrown.
     */
    public static void sleep(long millis, int nanos) throws InterruptedException {
        if (millis < 0) {
            throw new IllegalArgumentException("timeout value is negative");
        }

        if (nanos < 0 || nanos > 999999) {
            throw new IllegalArgumentException("nanosecond timeout value out of range");
        }

        // total sleep time, in nanoseconds
        long totalNanos = MILLISECONDS.toNanos(millis);
        totalNanos += Math.min(Long.MAX_VALUE - totalNanos, nanos);

        ThreadSleepEvent event = beforeSleep(totalNanos);
        try {
            if (currentThread() instanceof VirtualThread vthread) {
                vthread.sleepNanos(totalNanos);
            } else {
                // millisecond precision
                if (nanos > 0 && millis < Long.MAX_VALUE) {
                    millis++;
                }
                sleep0(millis);
            }
        } finally {
            afterSleep(event);
        }
    }

    /**
     * Causes the currently executing thread to sleep (temporarily cease
     * execution) for the specified duration, subject to the precision and
     * accuracy of system timers and schedulers. This method is a no-op if
     * the duration is {@linkplain Duration#isNegative() negative}.
     *
     * @param  duration
     *         the duration to sleep
     *
     * @throws  InterruptedException
     *          if the current thread is interrupted while sleeping. The
     *          <i>interrupted status</i> of the current thread is
     *          cleared when this exception is thrown.
     *
     * @since 19
     */
    public static void sleep(Duration duration) throws InterruptedException {
        long nanos = NANOSECONDS.convert(duration);  // MAX_VALUE if > 292 years
        if (nanos < 0) {
            return;
        }

        ThreadSleepEvent event = beforeSleep(nanos);
        try {
            if (currentThread() instanceof VirtualThread vthread) {
                vthread.sleepNanos(nanos);
            } else {
                // millisecond precision
                long millis = NANOSECONDS.toMillis(nanos);
                if (nanos > MILLISECONDS.toNanos(millis)) {
                    millis += 1L;
                }
                sleep0(millis);
            }
        } finally {
            afterSleep(event);
        }
    }

    /**
     * Indicates that the caller is momentarily unable to progress, until the
     * occurrence of one or more actions on the part of other activities. By
     * invoking this method within each iteration of a spin-wait loop construct,
     * the calling thread indicates to the runtime that it is busy-waiting.
     * The runtime may take action to improve the performance of invoking
     * spin-wait loop constructions.
     *
     * @apiNote
     * As an example consider a method in a class that spins in a loop until
     * some flag is set outside of that method. A call to the {@code onSpinWait}
     * method should be placed inside the spin loop.
     * {@snippet :
     *     class EventHandler {
     *         volatile boolean eventNotificationNotReceived;
     *         void waitForEventAndHandleIt() {
     *             while ( eventNotificationNotReceived ) {
     *                 Thread.onSpinWait();
     *             }
     *             readAndProcessEvent();
     *         }
     *
     *         void readAndProcessEvent() {
     *             // Read event from some source and process it
     *              . . .
     *         }
     *     }
     * }
     * <p>
     * The code above would remain correct even if the {@code onSpinWait}
     * method was not called at all. However on some architectures the Java
     * Virtual Machine may issue the processor instructions to address such
     * code patterns in a more beneficial way.
     *
     * @since 9
     */
    @IntrinsicCandidate
    public static void onSpinWait() {}

    /**
     * Characteristic value signifying that initial values for {@link
     * InheritableThreadLocal inheritable-thread-locals} are not inherited from
     * the constructing thread.
     * See Thread initialization.
     */
    static final int NO_INHERIT_THREAD_LOCALS = 1 << 2;

    /**
     * Helper class to generate thread identifiers. The identifiers start at
     * 2 as this class cannot be used during early startup to generate the
     * identifier for the primordial thread. The counter is off-heap and
     * shared with the VM to allow it assign thread identifiers to non-Java
     * threads.
     * See Thread initialization.
     */
    private static class ThreadIdentifiers {
        private static final Unsafe U;
        private static final long NEXT_TID_OFFSET;
        static {
            U = Unsafe.getUnsafe();
            NEXT_TID_OFFSET = Thread.getNextThreadIdOffset();
        }
        static long next() {
            return U.getAndAddLong(null, NEXT_TID_OFFSET, 1);
        }
    }

    /**
     * Returns the context class loader to inherit from the parent thread.
     * See Thread initialization.
     */
    private static ClassLoader contextClassLoader(Thread parent) {
        @SuppressWarnings("removal")
        SecurityManager sm = System.getSecurityManager();
        if (sm == null || isCCLOverridden(parent.getClass())) {
            return parent.getContextClassLoader();
        } else {
            // skip call to getContextClassLoader
            return parent.contextClassLoader;
        }
    }

    /**
     * Initializes a platform Thread.
     *
     * @param g the Thread group, can be null
     * @param name the name of the new Thread
     * @param characteristics thread characteristics
     * @param task the object whose run() method gets called
     * @param stackSize the desired stack size for the new thread, or
     *        zero to indicate that this parameter is to be ignored.
     * @param acc the AccessControlContext to inherit, or
     *        AccessController.getContext() if null
     */
    @SuppressWarnings("removal")
    Thread(ThreadGroup g, String name, int characteristics, Runnable task,
           long stackSize, AccessControlContext acc) {

        Thread parent = currentThread();
        boolean attached = (parent == this);   // primordial or JNI attached

        if (attached) {
            if (g == null) {
                throw new InternalError("group cannot be null when attaching");
            }
            this.holder = new FieldHolder(g, task, stackSize, NORM_PRIORITY, false);
        } else {
            SecurityManager sm = System.getSecurityManager();
            if (g == null) {
                // the security manager can choose the thread group
                if (sm != null) {
                    g = sm.getThreadGroup();
                }

                // default to current thread's group
                if (g == null) {
                    g = parent.getThreadGroup();
                }
            }

            // permission checks when creating a child Thread
            if (sm != null) {
                sm.checkAccess(g);
                if (isCCLOverridden(getClass())) {
                    sm.checkPermission(SecurityConstants.SUBCLASS_IMPLEMENTATION_PERMISSION);
                }
            }

            int priority = Math.min(parent.getPriority(), g.getMaxPriority());
            this.holder = new FieldHolder(g, task, stackSize, priority, parent.isDaemon());
        }
        initialize(false, g, parent, acc, characteristics);

        if (attached && VM.initLevel() < 1) {
            this.tid = 1;  // primordial thread
        } else {
            this.tid = ThreadIdentifiers.next();
        }
        this.name = (name != null) ? name : genThreadName();

        if (acc != null) {
            this.inheritedAccessControlContext = acc;
        } else {
            this.inheritedAccessControlContext = AccessController.getContext();
        }

        // thread locals
        if (!attached) {
            if ((characteristics & NO_INHERIT_THREAD_LOCALS) == 0) {
                ThreadLocal.ThreadLocalMap parentMap = parent.inheritableThreadLocals;
                if (parentMap != null && parentMap.size() > 0) {
                    this.inheritableThreadLocals = ThreadLocal.createInheritedMap(parentMap);
                }
                if (VM.isBooted()) {
                    this.contextClassLoader = contextClassLoader(parent);
                }
            } else if (VM.isBooted()) {
                // default CCL to the system class loader when not inheriting
                this.contextClassLoader = ClassLoader.getSystemClassLoader();
            }
        }

        // special value to indicate this is a newly-created Thread
        // Note that his must match the declaration in ScopedValue.
        this.scopedValueBindings = NEW_THREAD_BINDINGS;
    }

    /**
     * Initializes a virtual Thread.
     *
     * @param name thread name, can be null
     * @param characteristics thread characteristics
     * @param bound true when bound to an OS thread
     */
    Thread(String name, int characteristics, boolean bound) {
        this.tid = ThreadIdentifiers.next();
        this.name = (name != null) ? name : "";
        this.inheritedAccessControlContext = Constants.NO_PERMISSIONS_ACC;

        // thread locals
        if ((characteristics & NO_INHERIT_THREAD_LOCALS) == 0) {
            Thread parent = currentThread();
            ThreadLocal.ThreadLocalMap parentMap = parent.inheritableThreadLocals;
            if (parentMap != null && parentMap.size() > 0) {
                this.inheritableThreadLocals = ThreadLocal.createInheritedMap(parentMap);
            }
            this.contextClassLoader = contextClassLoader(parent);
        } else {
            // default CCL to the system class loader when not inheriting
            this.contextClassLoader = ClassLoader.getSystemClassLoader();
        }

        // special value to indicate this is a newly-created Thread
        this.scopedValueBindings = NEW_THREAD_BINDINGS;

        // create a FieldHolder object, needed when bound to an OS thread
        if (bound) {
            ThreadGroup g = Constants.VTHREAD_GROUP;
            int pri = NORM_PRIORITY;
            this.holder = new FieldHolder(g, null, -1, pri, true);
        } else {
            this.holder = null;
        }
    }

    /**
     * Returns a builder for creating a platform {@code Thread} or {@code ThreadFactory}
     * that creates platform threads.
     *
     * <p> <a id="ofplatform-security"><b>Interaction with security manager when
     * creating platform threads</b></a>
     * <p> Creating a platform thread when there is a security manager set will
     * invoke the security manager's {@link SecurityManager#checkAccess(ThreadGroup)
     * checkAccess(ThreadGroup)} method with the thread's thread group.
     * If the thread group has not been set with the {@link
     * Builder.OfPlatform#group(ThreadGroup) OfPlatform.group} method then the
     * security manager's {@link SecurityManager#getThreadGroup() getThreadGroup}
     * method will be invoked first to select the thread group. If the security
     * manager {@code getThreadGroup} method returns {@code null} then the thread
     * group of the constructing thread is used.
     *
     * @apiNote The following are examples using the builder:
     * {@snippet :
     *   // Start a daemon thread to run a task
     *   Thread thread = Thread.ofPlatform().daemon().start(runnable);
     *
     *   // Create an unstarted thread with name "duke", its start() method
     *   // must be invoked to schedule it to execute.
     *   Thread thread = Thread.ofPlatform().name("duke").unstarted(runnable);
     *
     *   // A ThreadFactory that creates daemon threads named "worker-0", "worker-1", ...
     *   ThreadFactory factory = Thread.ofPlatform().daemon().name("worker-", 0).factory();
     * }
     *
     * @return A builder for creating {@code Thread} or {@code ThreadFactory} objects.
     * @since 21
     */
    public static Builder.OfPlatform ofPlatform() {
        return new ThreadBuilders.PlatformThreadBuilder();
    }

    /**
     * Returns a builder for creating a virtual {@code Thread} or {@code ThreadFactory}
     * that creates virtual threads.
     *
     * @apiNote The following are examples using the builder:
     * {@snippet :
     *   // Start a virtual thread to run a task.
     *   Thread thread = Thread.ofVirtual().start(runnable);
     *
     *   // A ThreadFactory that creates virtual threads
     *   ThreadFactory factory = Thread.ofVirtual().factory();
     * }
     *
     * @return A builder for creating {@code Thread} or {@code ThreadFactory} objects.
     * @since 21
     */
    public static Builder.OfVirtual ofVirtual() {
        return new ThreadBuilders.VirtualThreadBuilder();
    }

    /**
     * A builder for {@link Thread} and {@link ThreadFactory} objects.
     *
     * <p> {@code Builder} defines methods to set {@code Thread} properties such
     * as the thread {@link #name(String) name}. This includes properties that would
     * otherwise be <a href="Thread.html#inheritance">inherited</a>. Once set, a
     * {@code Thread} or {@code ThreadFactory} is created with the following methods:
     *
     * <ul>
     *     <li> The {@linkplain #unstarted(Runnable) unstarted} method creates a new
     *          <em>unstarted</em> {@code Thread} to run a task. The {@code Thread}'s
     *          {@link Thread#start() start} method must be invoked to schedule the
     *          thread to execute.
     *     <li> The {@linkplain #start(Runnable) start} method creates a new {@code
     *          Thread} to run a task and schedules the thread to execute.
     *     <li> The {@linkplain #factory() factory} method creates a {@code ThreadFactory}.
     * </ul>
     *
     * <p> A {@code Thread.Builder} is not thread safe. The {@code ThreadFactory}
     * returned by the builder's {@code factory()} method is thread safe.
     *
     * <p> Unless otherwise specified, passing a null argument to a method in
     * this interface causes a {@code NullPointerException} to be thrown.
     *
     * @see Thread#ofPlatform()
     * @see Thread#ofVirtual()
     * @since 21
     */
    public sealed interface Builder
            permits Builder.OfPlatform, Builder.OfVirtual {

        /**
         * Sets the thread name.
         * @param name thread name
         * @return this builder
         */
        Builder name(String name);

        /**
         * Sets the thread name to be the concatenation of a string prefix and
         * the string representation of a counter value. The counter's initial
         * value is {@code start}. It is incremented after a {@code Thread} is
         * created with this builder so that the next thread is named with
         * the new counter value. A {@code ThreadFactory} created with this
         * builder is seeded with the current value of the counter. The {@code
         * ThreadFactory} increments its copy of the counter after {@link
         * ThreadFactory#newThread(Runnable) newThread} is used to create a
         * {@code Thread}.
         *
         * @apiNote
         * The following example creates a builder that is invoked twice to start
         * two threads named "{@code worker-0}" and "{@code worker-1}".
         * {@snippet :
         *   Thread.Builder builder = Thread.ofPlatform().name("worker-", 0);
         *   Thread t1 = builder.start(task1);   // name "worker-0"
         *   Thread t2 = builder.start(task2);   // name "worker-1"
         * }
         *
         * @param prefix thread name prefix
         * @param start the starting value of the counter
         * @return this builder
         * @throws IllegalArgumentException if start is negative
         */
        Builder name(String prefix, long start);

        /**
         * Sets whether the thread inherits the initial values of {@linkplain
         * InheritableThreadLocal inheritable-thread-local} variables from the
         * constructing thread. The default is to inherit.
         *
         * @param inherit {@code true} to inherit, {@code false} to not inherit
         * @return this builder
         */
        Builder inheritInheritableThreadLocals(boolean inherit);

        /**
         * Sets the uncaught exception handler.
         * @param ueh uncaught exception handler
         * @return this builder
         */
        Builder uncaughtExceptionHandler(UncaughtExceptionHandler ueh);

        /**
         * Creates a new {@code Thread} from the current state of the builder to
         * run the given task. The {@code Thread}'s {@link Thread#start() start}
         * method must be invoked to schedule the thread to execute.
         *
         * @param task the object to run when the thread executes
         * @return a new unstarted Thread
         * @throws SecurityException if denied by the security manager
         *         (See <a href="Thread.html#ofplatform-security">Interaction with
         *         security manager when creating platform threads</a>)
         *
         * @see <a href="Thread.html#inheritance">Inheritance when creating threads</a>
         */
        Thread unstarted(Runnable task);

        /**
         * Creates a new {@code Thread} from the current state of the builder and
         * schedules it to execute.
         *
         * @param task the object to run when the thread executes
         * @return a new started Thread
         * @throws SecurityException if denied by the security manager
         *         (See <a href="Thread.html#ofplatform-security">Interaction with
         *         security manager when creating platform threads</a>)
         *
         * @see <a href="Thread.html#inheritance">Inheritance when creating threads</a>
         */
        Thread start(Runnable task);

        /**
         * Returns a {@code ThreadFactory} to create threads from the current
         * state of the builder. The returned thread factory is safe for use by
         * multiple concurrent threads.
         *
         * @return a thread factory to create threads
         */
        ThreadFactory factory();

        /**
         * A builder for creating a platform {@link Thread} or {@link ThreadFactory}
         * that creates platform threads.
         *
         * <p> Unless otherwise specified, passing a null argument to a method in
         * this interface causes a {@code NullPointerException} to be thrown.
         *
         * @see Thread#ofPlatform()
         * @since 21
         */
        sealed interface OfPlatform extends Builder
                permits ThreadBuilders.PlatformThreadBuilder {

            @Override OfPlatform name(String name);

            /**
             * @throws IllegalArgumentException {@inheritDoc}
             */
            @Override OfPlatform name(String prefix, long start);

            @Override OfPlatform inheritInheritableThreadLocals(boolean inherit);
            @Override OfPlatform uncaughtExceptionHandler(UncaughtExceptionHandler ueh);

            /**
             * Sets the thread group.
             * @param group the thread group
             * @return this builder
             */
            OfPlatform group(ThreadGroup group);

            /**
             * Sets the daemon status.
             * @param on {@code true} to create daemon threads
             * @return this builder
             */
            OfPlatform daemon(boolean on);

            /**
             * Sets the daemon status to {@code true}.
             * @implSpec The default implementation invokes {@linkplain #daemon(boolean)} with
             * a value of {@code true}.
             * @return this builder
             */
            default OfPlatform daemon() {
                return daemon(true);
            }

            /**
             * Sets the thread priority.
             * @param priority priority
             * @return this builder
             * @throws IllegalArgumentException if the priority is less than
             *        {@link Thread#MIN_PRIORITY} or greater than {@link Thread#MAX_PRIORITY}
             */
            OfPlatform priority(int priority);

            /**
             * Sets the desired stack size.
             *
             * <p> The stack size is the approximate number of bytes of address space
             * that the Java virtual machine is to allocate for the thread's stack. The
             * effect is highly platform dependent and the Java virtual machine is free
             * to treat the {@code stackSize} parameter as a "suggestion". If the value
             * is unreasonably low for the platform then a platform specific minimum
             * may be used. If the value is unreasonably high then a platform specific
             * maximum may be used. A value of zero is always ignored.
             *
             * @param stackSize the desired stack size
             * @return this builder
             * @throws IllegalArgumentException if the stack size is negative
             */
            OfPlatform stackSize(long stackSize);
        }

        /**
         * A builder for creating a virtual {@link Thread} or {@link ThreadFactory}
         * that creates virtual threads.
         *
         * <p> Unless otherwise specified, passing a null argument to a method in
         * this interface causes a {@code NullPointerException} to be thrown.
         *
         * @see Thread#ofVirtual()
         * @since 21
         */
        sealed interface OfVirtual extends Builder
                permits ThreadBuilders.VirtualThreadBuilder {

            @Override OfVirtual name(String name);

            /**
             * @throws IllegalArgumentException {@inheritDoc}
             */
            @Override OfVirtual name(String prefix, long start);

            @Override OfVirtual inheritInheritableThreadLocals(boolean inherit);
            @Override OfVirtual uncaughtExceptionHandler(UncaughtExceptionHandler ueh);
        }
    }

    /**
     * Throws CloneNotSupportedException as a Thread can not be meaningfully
     * cloned. Construct a new Thread instead.
     *
     * @throws  CloneNotSupportedException
     *          always
     */
    @Override
    protected Object clone() throws CloneNotSupportedException {
        throw new CloneNotSupportedException();
    }

    /**
     * Helper class for auto-numbering platform threads. The numbers start at
     * 0 and are separate from the thread identifier for historical reasons.
     */
    private static class ThreadNumbering {
        private static final Unsafe U;
        private static final Object NEXT_BASE;
        private static final long NEXT_OFFSET;
        static {
            U = Unsafe.getUnsafe();
            try {
                Field nextField = ThreadNumbering.class.getDeclaredField("next");
                NEXT_BASE = U.staticFieldBase(nextField);
                NEXT_OFFSET = U.staticFieldOffset(nextField);
            } catch (NoSuchFieldException e) {
                throw new ExceptionInInitializerError(e);
            }
        }
        private static volatile int next;
        static int next() {
            return U.getAndAddInt(NEXT_BASE, NEXT_OFFSET, 1);
        }
    }

    /**
     * Generates a thread name of the form {@code Thread-<n>}.
     */
    static String genThreadName() {
        return "Thread-" + ThreadNumbering.next();
    }

    /**
     * Throws NullPointerException if the name is null. Avoids use of
     * Objects.requireNonNull in early startup.
     */
    private static String checkName(String name) {
        if (name == null)
            throw new NullPointerException("'name' is null");
        return name;
    }

    /**
     * Initializes a new platform {@code Thread}. This constructor has the same
     * effect as {@linkplain #Thread(ThreadGroup,Runnable,String) Thread}
     * {@code (null, null, gname)}, where {@code gname} is a newly generated
     * name. Automatically generated names are of the form
     * {@code "Thread-"+}<i>n</i>, where <i>n</i> is an integer.
     *
     * <p> This constructor is only useful when extending {@code Thread} to
     * override the {@link #run()} method.
     *
     * @see <a href="#inheritance">Inheritance when creating threads</a>
     */
    public Thread() {
        this(null, null, 0, null, 0, null);
    }

    /**
     * Initializes a new platform {@code Thread}. This constructor has the same
     * effect as {@linkplain #Thread(ThreadGroup,Runnable,String) Thread}
     * {@code (null, task, gname)}, where {@code gname} is a newly generated
     * name. Automatically generated names are of the form
     * {@code "Thread-"+}<i>n</i>, where <i>n</i> is an integer.
     *
     * <p> For a non-null task, invoking this constructor directly is equivalent to:
     * <pre>{@code Thread.ofPlatform().unstarted(task); }</pre>
     *
     * @param  task
     *         the object whose {@code run} method is invoked when this thread
     *         is started. If {@code null}, this classes {@code run} method does
     *         nothing.
     *
     * @see <a href="#inheritance">Inheritance when creating threads</a>
     */
    public Thread(Runnable task) {
        this(null, null, 0, task, 0, null);
    }

    /**
     * Creates a new Thread that inherits the given AccessControlContext
     * but thread-local variables are not inherited.
     * This is not a public constructor.
     */
    Thread(Runnable task, @SuppressWarnings("removal") AccessControlContext acc) {
        this(null, null, 0, task, 0, acc);
    }

    /**
     * Initializes a new platform {@code Thread}. This constructor has the same
     * effect as {@linkplain #Thread(ThreadGroup,Runnable,String) Thread}
     * {@code (group, task, gname)}, where {@code gname} is a newly generated
     * name. Automatically generated names are of the form
     * {@code "Thread-"+}<i>n</i>, where <i>n</i> is an integer.
     *
     * <p> For a non-null group and task, invoking this constructor directly is
     * equivalent to:
     * <pre>{@code Thread.ofPlatform().group(group).unstarted(task); }</pre>
     *
     * @param  group
     *         the thread group. If {@code null} and there is a security
     *         manager, the group is determined by {@linkplain
     *         SecurityManager#getThreadGroup SecurityManager.getThreadGroup()}.
     *         If there is not a security manager or {@code
     *         SecurityManager.getThreadGroup()} returns {@code null}, the group
     *         is set to the current thread's thread group.
     *
     * @param  task
     *         the object whose {@code run} method is invoked when this thread
     *         is started. If {@code null}, this thread's run method is invoked.
     *
     * @throws  SecurityException
     *          if the current thread cannot create a thread in the specified
     *          thread group
     *
     * @see <a href="#inheritance">Inheritance when creating threads</a>
     */
    public Thread(ThreadGroup group, Runnable task) {
        this(group, null, 0, task, 0, null);
    }

    /**
     * Initializes a new platform {@code Thread}. This constructor has the same
     * effect as {@linkplain #Thread(ThreadGroup,Runnable,String) Thread}
     * {@code (null, null, name)}.
     *
     * <p> This constructor is only useful when extending {@code Thread} to
     * override the {@link #run()} method.
     *
     * @param   name
     *          the name of the new thread
     *
     * @see <a href="#inheritance">Inheritance when creating threads</a>
     */
    public Thread(String name) {
        this(null, checkName(name), 0, null, 0, null);
    }

    /**
     * Initializes a new platform {@code Thread}. This constructor has the same
     * effect as {@linkplain #Thread(ThreadGroup,Runnable,String) Thread}
     * {@code (group, null, name)}.
     *
     * <p> This constructor is only useful when extending {@code Thread} to
     * override the {@link #run()} method.
     *
     * @param  group
     *         the thread group. If {@code null} and there is a security
     *         manager, the group is determined by {@linkplain
     *         SecurityManager#getThreadGroup SecurityManager.getThreadGroup()}.
     *         If there is not a security manager or {@code
     *         SecurityManager.getThreadGroup()} returns {@code null}, the group
     *         is set to the current thread's thread group.
     *
     * @param  name
     *         the name of the new thread
     *
     * @throws  SecurityException
     *          if the current thread cannot create a thread in the specified
     *          thread group
     *
     * @see <a href="#inheritance">Inheritance when creating threads</a>
     */
    public Thread(ThreadGroup group, String name) {
        this(group, checkName(name), 0, null, 0, null);
    }

    /**
     * Initializes a new platform {@code Thread}. This constructor has the same
     * effect as {@linkplain #Thread(ThreadGroup,Runnable,String) Thread}
     * {@code (null, task, name)}.
     *
     * <p> For a non-null task and name, invoking this constructor directly is
     * equivalent to:
     * <pre>{@code Thread.ofPlatform().name(name).unstarted(task); }</pre>
     *
     * @param  task
     *         the object whose {@code run} method is invoked when this thread
     *         is started. If {@code null}, this thread's run method is invoked.
     *
     * @param  name
     *         the name of the new thread
     *
     * @see <a href="#inheritance">Inheritance when creating threads</a>
     */
    public Thread(Runnable task, String name) {
        this(null, checkName(name), 0, task, 0, null);
    }

    /**
     * Initializes a new platform {@code Thread} so that it has {@code task}
     * as its run object, has the specified {@code name} as its name,
     * and belongs to the thread group referred to by {@code group}.
     *
     * <p>If there is a security manager, its
     * {@link SecurityManager#checkAccess(ThreadGroup) checkAccess}
     * method is invoked with the ThreadGroup as its argument.
     *
     * <p>In addition, its {@code checkPermission} method is invoked with
     * the {@code RuntimePermission("enableContextClassLoaderOverride")}
     * permission when invoked directly or indirectly by the constructor
     * of a subclass which overrides the {@code getContextClassLoader}
     * or {@code setContextClassLoader} methods.
     *
     * <p>The priority of the newly created thread is the smaller of
     * priority of the thread creating it and the maximum permitted
     * priority of the thread group. The method {@linkplain #setPriority
     * setPriority} may be used to change the priority to a new value.
     *
     * <p>The newly created thread is initially marked as being a daemon
     * thread if and only if the thread creating it is currently marked
     * as a daemon thread. The method {@linkplain #setDaemon setDaemon}
     * may be used to change whether or not a thread is a daemon.
     *
     * <p>For a non-null group, task, and name, invoking this constructor directly
     * is equivalent to:
     * <pre>{@code Thread.ofPlatform().group(group).name(name).unstarted(task); }</pre>
     *
     * @param  group
     *         the thread group. If {@code null} and there is a security
     *         manager, the group is determined by {@linkplain
     *         SecurityManager#getThreadGroup SecurityManager.getThreadGroup()}.
     *         If there is not a security manager or {@code
     *         SecurityManager.getThreadGroup()} returns {@code null}, the group
     *         is set to the current thread's thread group.
     *
     * @param  task
     *         the object whose {@code run} method is invoked when this thread
     *         is started. If {@code null}, this thread's run method is invoked.
     *
     * @param  name
     *         the name of the new thread
     *
     * @throws  SecurityException
     *          if the current thread cannot create a thread in the specified
     *          thread group or cannot override the context class loader methods.
     *
     * @see <a href="#inheritance">Inheritance when creating threads</a>
     */
    public Thread(ThreadGroup group, Runnable task, String name) {
        this(group, checkName(name), 0, task, 0, null);
    }

    /**
     * Initializes a new platform {@code Thread} so that it has {@code task}
     * as its run object, has the specified {@code name} as its name,
     * and belongs to the thread group referred to by {@code group}, and has
     * the specified <i>stack size</i>.
     *
     * <p>This constructor is identical to {@link
     * #Thread(ThreadGroup,Runnable,String)} with the exception of the fact
     * that it allows the thread stack size to be specified.  The stack size
     * is the approximate number of bytes of address space that the virtual
     * machine is to allocate for this thread's stack.  <b>The effect of the
     * {@code stackSize} parameter, if any, is highly platform dependent.</b>
     *
     * <p>On some platforms, specifying a higher value for the
     * {@code stackSize} parameter may allow a thread to achieve greater
     * recursion depth before throwing a {@link StackOverflowError}.
     * Similarly, specifying a lower value may allow a greater number of
     * threads to exist concurrently without throwing an {@link
     * OutOfMemoryError} (or other internal error).  The details of
     * the relationship between the value of the {@code stackSize} parameter
     * and the maximum recursion depth and concurrency level are
     * platform-dependent.  <b>On some platforms, the value of the
     * {@code stackSize} parameter may have no effect whatsoever.</b>
     *
     * <p>The virtual machine is free to treat the {@code stackSize}
     * parameter as a suggestion.  If the specified value is unreasonably low
     * for the platform, the virtual machine may instead use some
     * platform-specific minimum value; if the specified value is unreasonably
     * high, the virtual machine may instead use some platform-specific
     * maximum.  Likewise, the virtual machine is free to round the specified
     * value up or down as it sees fit (or to ignore it completely).
     *
     * <p>Specifying a value of zero for the {@code stackSize} parameter will
     * cause this constructor to behave exactly like the
     * {@code Thread(ThreadGroup, Runnable, String)} constructor.
     *
     * <p><i>Due to the platform-dependent nature of the behavior of this
     * constructor, extreme care should be exercised in its use.
     * The thread stack size necessary to perform a given computation will
     * likely vary from one JRE implementation to another.  In light of this
     * variation, careful tuning of the stack size parameter may be required,
     * and the tuning may need to be repeated for each JRE implementation on
     * which an application is to run.</i>
     *
     * <p>Implementation note: Java platform implementers are encouraged to
     * document their implementation's behavior with respect to the
     * {@code stackSize} parameter.
     *
     * <p>For a non-null group, task, and name, invoking this constructor directly
     * is equivalent to:
     * <pre>{@code Thread.ofPlatform().group(group).name(name).stackSize(stackSize).unstarted(task); }</pre>
     *
     * @param  group
     *         the thread group. If {@code null} and there is a security
     *         manager, the group is determined by {@linkplain
     *         SecurityManager#getThreadGroup SecurityManager.getThreadGroup()}.
     *         If there is not a security manager or {@code
     *         SecurityManager.getThreadGroup()} returns {@code null}, the group
     *         is set to the current thread's thread group.
     *
     * @param  task
     *         the object whose {@code run} method is invoked when this thread
     *         is started. If {@code null}, this thread's run method is invoked.
     *
     * @param  name
     *         the name of the new thread
     *
     * @param  stackSize
     *         the desired stack size for the new thread, or zero to indicate
     *         that this parameter is to be ignored.
     *
     * @throws  SecurityException
     *          if the current thread cannot create a thread in the specified
     *          thread group
     *
     * @since 1.4
     * @see <a href="#inheritance">Inheritance when creating threads</a>
     */
    public Thread(ThreadGroup group, Runnable task, String name, long stackSize) {
        this(group, checkName(name), 0, task, stackSize, null);
    }

    /**
     * Initializes a new platform {@code Thread} so that it has {@code task}
     * as its run object, has the specified {@code name} as its name,
     * belongs to the thread group referred to by {@code group}, has
     * the specified {@code stackSize}, and inherits initial values for
     * {@linkplain InheritableThreadLocal inheritable thread-local} variables
     * if {@code inheritThreadLocals} is {@code true}.
     *
     * <p> This constructor is identical to {@link
     * #Thread(ThreadGroup,Runnable,String,long)} with the added ability to
     * suppress, or not, the inheriting of initial values for inheritable
     * thread-local variables from the constructing thread. This allows for
     * finer grain control over inheritable thread-locals. Care must be taken
     * when passing a value of {@code false} for {@code inheritThreadLocals},
     * as it may lead to unexpected behavior if the new thread executes code
     * that expects a specific thread-local value to be inherited.
     *
     * <p> Specifying a value of {@code true} for the {@code inheritThreadLocals}
     * parameter will cause this constructor to behave exactly like the
     * {@code Thread(ThreadGroup, Runnable, String, long)} constructor.
     *
     * <p> For a non-null group, task, and name, invoking this constructor directly
     * is equivalent to:
     * <pre>{@code Thread.ofPlatform()
     *      .group(group)
     *      .name(name)
     *      .stackSize(stackSize)
     *      .inheritInheritableThreadLocals(inheritInheritableThreadLocals)
     *      .unstarted(task); }</pre>
     *
     * @param  group
     *         the thread group. If {@code null} and there is a security
     *         manager, the group is determined by {@linkplain
     *         SecurityManager#getThreadGroup SecurityManager.getThreadGroup()}.
     *         If there is not a security manager or {@code
     *         SecurityManager.getThreadGroup()} returns {@code null}, the group
     *         is set to the current thread's thread group.
     *
     * @param  task
     *         the object whose {@code run} method is invoked when this thread
     *         is started. If {@code null}, this thread's run method is invoked.
     *
     * @param  name
     *         the name of the new thread
     *
     * @param  stackSize
     *         the desired stack size for the new thread, or zero to indicate
     *         that this parameter is to be ignored
     *
     * @param  inheritInheritableThreadLocals
     *         if {@code true}, inherit initial values for inheritable
     *         thread-locals from the constructing thread, otherwise no initial
     *         values are inherited
     *
     * @throws  SecurityException
     *          if the current thread cannot create a thread in the specified
     *          thread group
     *
     * @since 9
     * @see <a href="#inheritance">Inheritance when creating threads</a>
     */
    public Thread(ThreadGroup group, Runnable task, String name,
                  long stackSize, boolean inheritInheritableThreadLocals) {
        this(group, checkName(name),
                (inheritInheritableThreadLocals ? 0 : NO_INHERIT_THREAD_LOCALS),
                task, stackSize, null);
    }

    /**
     * Creates a virtual thread to execute a task and schedules it to execute.
     *
     * <p> This method is equivalent to:
     * <pre>{@code Thread.ofVirtual().start(task); }</pre>
     *
     * @param task the object to run when the thread executes
     * @return a new, and started, virtual thread
     * @see <a href="#inheritance">Inheritance when creating threads</a>
     * @since 21
     */
    public static Thread startVirtualThread(Runnable task) {
        Objects.requireNonNull(task);
        var thread = ThreadBuilders.newVirtualThread(null, null, 0, task);
        thread.start();
        return thread;
    }

    /**
     * Returns {@code true} if this thread is a virtual thread. A virtual thread
     * is scheduled by the Java virtual machine rather than the operating system.
     *
     * @return {@code true} if this thread is a virtual thread
     *
     * @since 21
     */
    public final boolean isVirtual() {
        return (this instanceof BaseVirtualThread);
    }

    /**
     * Schedules this thread to begin execution. The thread will execute
     * independently of the current thread.
     *
     * <p> A thread can be started at most once. In particular, a thread can not
     * be restarted after it has terminated.
     *
     * @throws IllegalThreadStateException if the thread was already started
     */
    public void start() {
        synchronized (this) {
            // zero status corresponds to state "NEW".
            if (started && (eetop != NO_REF))
                throw new IllegalThreadStateException();
            start0();
        }
    }

    /**
     * Schedules this thread to begin execution in the given thread container.
     * @throws IllegalStateException if the container is shutdown or closed
     * @throws IllegalThreadStateException if the thread has already been started
     */
    void start(ThreadContainer container) {
        synchronized (this) {
            // zero status corresponds to state "NEW".
            if (this.started && (eetop != NO_REF))
                throw new IllegalThreadStateException();

            // bind thread to container
            if (this.container != null)
                throw new IllegalThreadStateException();
            setThreadContainer(container);

            // start thread
            boolean started = false;
            container.onStart(this);  // may throw
            try {
                // scoped values may be inherited
                inheritScopedValueBindings(container);

                start0();
                started = true;
            } finally {
                if (!started) {
                    container.onExit(this);
                }
            }
        }
    }

    private void start0() {
        synchronized (interruptLock) {
            startImpl();
        }
    }

    /**
     * This method is run by the thread when it executes. Subclasses of {@code
     * Thread} may override this method.
     *
     * <p> This method is not intended to be invoked directly. If this thread is a
     * platform thread created with a {@link Runnable} task then invoking this method
     * will invoke the task's {@code run} method. If this thread is a virtual thread
     * then invoking this method directly does nothing.
     *
     * @implSpec The default implementation executes the {@link Runnable} task that
     * the {@code Thread} was created with. If the thread was created without a task
     * then this method does nothing.
     */
    @Override
    public void run() {
        Runnable task = holder.task;
        if (task != null) {
            Object bindings = scopedValueBindings();
            runWith(bindings, task);
        }
    }

    /**
     * The VM recognizes this method as special, so any changes to the
     * name or signature require corresponding changes in
     * JVM_FindScopedValueBindings().
     */
    @Hidden
    @ForceInline
    private void runWith(Object bindings, Runnable op) {
        ensureMaterializedForStackWalk(bindings);
        op.run();
        Reference.reachabilityFence(bindings);
    }

    /**
     * Null out reference after Thread termination.
     */
    void clearReferences() {
        threadLocals = null;
        inheritableThreadLocals = null;
        inheritedAccessControlContext = null;
        if (uncaughtExceptionHandler != null)
            uncaughtExceptionHandler = null;
        if (nioBlocker != null)
            nioBlocker = null;
    }

    /**
     * This method is called by the VM to give a Thread
     * a chance to clean up before it actually exits.
     */
<<<<<<< HEAD
    void exit() {
        /* Refresh interrupted value so it is accurate when thread reference is removed. */
        interrupted = interrupted();
        // pop any remaining scopes from the stack, this may block
        if (headStackableScopes != null) {
            StackableScope.popAll();
        }

        // notify container that thread is exiting
        ThreadContainer container = threadContainer();
        if (container != null) {
            container.onExit(this);
=======
    private void exit() {
        try {
            // pop any remaining scopes from the stack, this may block
            if (headStackableScopes != null) {
                StackableScope.popAll();
            }
        } finally {
            // notify container that thread is exiting
            ThreadContainer container = threadContainer();
            if (container != null) {
                container.onExit(this);
            }
>>>>>>> f84c7de5
        }

        try {
            if (threadLocals != null && TerminatingThreadLocal.REGISTRY.isPresent()) {
                TerminatingThreadLocal.threadTerminated();
            }
        } finally {
            clearReferences();
        }
        synchronized (interruptLock) {
            // so that isAlive() can work
            eetop = Thread.NO_REF;
        }
    }

    /**
     * Throws {@code UnsupportedOperationException}.
     *
     * @throws  UnsupportedOperationException always
     *
     * @deprecated This method was originally specified to "stop" a victim
     *       thread by causing the victim thread to throw a {@link ThreadDeath}.
     *       It was inherently unsafe. Stopping a thread caused it to unlock
     *       all of the monitors that it had locked (as a natural consequence
     *       of the {@code ThreadDeath} exception propagating up the stack). If
     *       any of the objects previously protected by these monitors were in
     *       an inconsistent state, the damaged objects became visible to
     *       other threads, potentially resulting in arbitrary behavior.
     *       Usages of {@code stop} should be replaced by code that simply
     *       modifies some variable to indicate that the target thread should
     *       stop running.  The target thread should check this variable
     *       regularly, and return from its run method in an orderly fashion
     *       if the variable indicates that it is to stop running.  If the
     *       target thread waits for long periods (on a condition variable,
     *       for example), the {@code interrupt} method should be used to
     *       interrupt the wait.
     *       For more information, see
     *       <a href="{@docRoot}/java.base/java/lang/doc-files/threadPrimitiveDeprecation.html">Why
     *       are Thread.stop, Thread.suspend and Thread.resume Deprecated?</a>.
     */
    @Deprecated(since="1.2", forRemoval=true)
    public final void stop() {
        throw new UnsupportedOperationException();
    }

    /**
     * Interrupts this thread.
     *
     * <p> Unless the current thread is interrupting itself, which is
     * always permitted, the {@link #checkAccess() checkAccess} method
     * of this thread is invoked, which may cause a {@link
     * SecurityException} to be thrown.
     *
     * <p> If this thread is blocked in an invocation of the {@link
     * Object#wait() wait()}, {@link Object#wait(long) wait(long)}, or {@link
     * Object#wait(long, int) wait(long, int)} methods of the {@link Object}
     * class, or of the {@link #join()}, {@link #join(long)}, {@link
     * #join(long, int)}, {@link #sleep(long)}, or {@link #sleep(long, int)}
     * methods of this class, then its interrupt status will be cleared and it
     * will receive an {@link InterruptedException}.
     *
     * <p> If this thread is blocked in an I/O operation upon an {@link
     * java.nio.channels.InterruptibleChannel InterruptibleChannel}
     * then the channel will be closed, the thread's interrupt
     * status will be set, and the thread will receive a {@link
     * java.nio.channels.ClosedByInterruptException}.
     *
     * <p> If this thread is blocked in a {@link java.nio.channels.Selector}
     * then the thread's interrupt status will be set and it will return
     * immediately from the selection operation, possibly with a non-zero
     * value, just as if the selector's {@link
     * java.nio.channels.Selector#wakeup wakeup} method were invoked.
     *
     * <p> If none of the previous conditions hold then this thread's interrupt
     * status will be set. </p>
     *
     * <p> Interrupting a thread that is not alive need not have any effect.
     *
     * @implNote In the JDK Reference Implementation, interruption of a thread
     * that is not alive still records that the interrupt request was made and
     * will report it via {@link #interrupted} and {@link #isInterrupted()}.
     *
     * @throws  SecurityException
     *          if the current thread cannot modify this thread
     *
     * @revised 6.0, 14
     */
    public void interrupt() {
        if (currentThread() != this) {
            checkAccess();
        }

        synchronized (interruptLock) {
            interrupted = true;
            interrupt0();  // inform VM of interrupt

            // thread may be blocked in an I/O operation
            Interruptible b = nioBlocker;
            if (b != null) {
                b.interrupt(this);
            }
        }
    }

    /**
     * Tests whether the current thread has been interrupted.  The
     * <i>interrupted status</i> of the thread is cleared by this method.  In
     * other words, if this method were to be called twice in succession, the
     * second call would return false (unless the current thread were
     * interrupted again, after the first call had cleared its interrupted
     * status and before the second call had examined it).
     *
     * @return  {@code true} if the current thread has been interrupted;
     *          {@code false} otherwise.
     * @see #isInterrupted()
     * @revised 6.0, 14
     */
    public static boolean interrupted() {
        return currentThread().getAndClearInterrupt();
    }

    /**
     * Tests whether this thread has been interrupted.  The <i>interrupted
     * status</i> of the thread is unaffected by this method.
     *
     * @return  {@code true} if this thread has been interrupted;
     *          {@code false} otherwise.
     * @see     #interrupted()
     * @revised 6.0, 14
     */
    public boolean isInterrupted() {
        // use fully qualified name to avoid ambiguous class error
        if (com.ibm.oti.vm.VM.isJVMInSingleThreadedMode()) {
            return isInterruptedImpl();
        }
        return interrupted;
    }

    final void setInterrupt() {
        // assert Thread.currentCarrierThread() == this;
        if (!interrupted) {
            interrupted = true;
            interrupt0();  // inform VM of interrupt
        }
    }

    final void clearInterrupt() {
        // assert Thread.currentCarrierThread() == this;
        if (interrupted) {
            interrupted = false;
            clearInterruptEvent();
        }
    }

    boolean getAndClearInterrupt() {
        // use fully qualified name to avoid ambiguous class error
        if (com.ibm.oti.vm.VM.isJVMInSingleThreadedMode()) {
            return interruptedImpl();
        }
        synchronized (interruptLock) {
            boolean oldValue = interrupted;
            if (oldValue) {
                interrupted = false;
                clearInterruptEvent();
            }
            return oldValue;
        }
    }

    /**
     * Tests if this thread is alive. A thread is alive if it has
     * been started and has not yet terminated.
     *
     * @return  {@code true} if this thread is alive;
     *          {@code false} otherwise.
     */
    public final boolean isAlive() {
        return alive();
    }

    /**
     * Returns true if this thread is alive.
     * This method is non-final so it can be overridden.
     */
    boolean alive() {
        return eetop != NO_REF;
    }

    /**
     * Throws {@code UnsupportedOperationException}.
     *
     * @throws  UnsupportedOperationException always
     *
     * @deprecated This method was originally specified to suspend a thread.
     *     It was inherently deadlock-prone. If the target thread held a lock on
     *     a monitor protecting a critical system resource when it was suspended,
     *     no thread could access the resource until the target thread was resumed.
     *     If the thread intending to resume the target thread attempted to lock
     *     the monitor prior to calling {@code resume}, deadlock would result.
     *     Such deadlocks typically manifested themselves as "frozen" processes.
     *     For more information, see
     *     <a href="{@docRoot}/java.base/java/lang/doc-files/threadPrimitiveDeprecation.html">Why
     *     are Thread.stop, Thread.suspend and Thread.resume Deprecated?</a>.
     */
    @Deprecated(since="1.2", forRemoval=true)
    public final void suspend() {
        throw new UnsupportedOperationException();
    }

    /**
     * Throws {@code UnsupportedOperationException}.
     *
     * @throws  UnsupportedOperationException always
     *
     * @deprecated This method was originally specified to resume a thread
     *     suspended with {@link #suspend()}. Suspending a thread was
     *     inherently deadlock-prone.
     *     For more information, see
     *     <a href="{@docRoot}/java.base/java/lang/doc-files/threadPrimitiveDeprecation.html">Why
     *     are Thread.stop, Thread.suspend and Thread.resume Deprecated?</a>.
     */
    @Deprecated(since="1.2", forRemoval=true)
    public final void resume() {
        throw new UnsupportedOperationException();
    }

    /**
     * Changes the priority of this thread.
     *
     * For platform threads, the priority is set to the smaller of the specified
     * {@code newPriority} and the maximum permitted priority of the thread's
     * {@linkplain ThreadGroup thread group}.
     *
     * The priority of a virtual thread is always {@link Thread#NORM_PRIORITY}
     * and {@code newPriority} is ignored.
     *
     * @param newPriority the new thread priority
     * @throws  IllegalArgumentException if the priority is not in the
     *          range {@code MIN_PRIORITY} to {@code MAX_PRIORITY}.
     * @throws  SecurityException
     *          if {@link #checkAccess} determines that the current
     *          thread cannot modify this thread
     * @see #setPriority(int)
     * @see ThreadGroup#getMaxPriority()
     */
    public final void setPriority(int newPriority) {
        checkAccess();
        if (newPriority > MAX_PRIORITY || newPriority < MIN_PRIORITY) {
            throw new IllegalArgumentException();
        }
        if (!isVirtual()) {
            priority(newPriority);
        }
    }

    void priority(int newPriority) {
        ThreadGroup g = holder.group;
        if (g != null) {
            int maxPriority = g.getMaxPriority();
            if (newPriority > maxPriority) {
                newPriority = maxPriority;
            }
            setPriority0(holder.priority = newPriority);
        }
    }

    /**
     * Returns this thread's priority.
     *
     * <p> The priority of a virtual thread is always {@link Thread#NORM_PRIORITY}.
     *
     * @return  this thread's priority.
     * @see     #setPriority
     */
    public final int getPriority() {
        if (isVirtual()) {
            return Thread.NORM_PRIORITY;
        } else {
            return holder.priority;
        }
    }

    /**
     * Changes the name of this thread to be equal to the argument {@code name}.
     * <p>
     * First the {@code checkAccess} method of this thread is called
     * with no arguments. This may result in throwing a
     * {@code SecurityException}.
     *
     * @implNote In the JDK Reference Implementation, if this thread is the
     * current thread, and it's a platform thread that was not attached to the
     * VM with the Java Native Interface
     * <a href="{@docRoot}/../specs/jni/invocation.html#attachcurrentthread">
     * AttachCurrentThread</a> function, then this method will set the operating
     * system thread name. This may be useful for debugging and troubleshooting
     * purposes.
     *
     * @param      name   the new name for this thread.
     * @throws     SecurityException  if the current thread cannot modify this
     *             thread.
     *
     * @spec jni/index.html Java Native Interface Specification
     * @see        #getName
     * @see        #checkAccess()
     */
    public final synchronized void setName(String name) {
        checkAccess();
        if (name == null) {
            throw new NullPointerException("name cannot be null");
        }
        this.name = name;
        if (!isVirtual() && Thread.currentThread() == this) {
            setNativeName(name);
        }
    }

    /**
     * Returns this thread's name.
     *
     * @return  this thread's name.
     * @see     #setName(String)
     */
    public final String getName() {
        return name;
    }

    /**
     * Returns the thread's thread group or {@code null} if the thread has
     * terminated.
     *
     * <p> The thread group returned for a virtual thread is the special
     * <a href="ThreadGroup.html#virtualthreadgroup"><em>ThreadGroup for
     * virtual threads</em></a>.
     *
     * @return  this thread's thread group or {@code null}
     */
    public final ThreadGroup getThreadGroup() {
        if (isTerminated()) {
            return null;
        } else {
            return isVirtual() ? virtualThreadGroup() : holder.group;
        }
    }

    /**
     * Returns an estimate of the number of {@linkplain #isAlive() live}
     * platform threads in the current thread's thread group and its subgroups.
     * Virtual threads are not included in the estimate.
     *
     * <p> The value returned is only an estimate because the number of
     * threads may change dynamically while this method traverses internal
     * data structures, and might be affected by the presence of certain
     * system threads. This method is intended primarily for debugging
     * and monitoring purposes.
     *
     * @return  an estimate of the number of live platform threads in the
     *          current thread's thread group and in any other thread group
     *          that has the current thread's thread group as an ancestor
     */
    public static int activeCount() {
        return currentThread().getThreadGroup().activeCount();
    }

    /**
     * Copies into the specified array every {@linkplain #isAlive() live}
     * platform thread in the current thread's thread group and its subgroups.
     * This method simply invokes the {@link java.lang.ThreadGroup#enumerate(Thread[])}
     * method of the current thread's thread group. Virtual threads are
     * not enumerated by this method.
     *
     * <p> An application might use the {@linkplain #activeCount activeCount}
     * method to get an estimate of how big the array should be, however
     * <i>if the array is too short to hold all the threads, the extra threads
     * are silently ignored.</i>  If it is critical to obtain every live
     * thread in the current thread's thread group and its subgroups, the
     * invoker should verify that the returned int value is strictly less
     * than the length of {@code tarray}.
     *
     * <p> Due to the inherent race condition in this method, it is recommended
     * that the method only be used for debugging and monitoring purposes.
     *
     * @param  tarray
     *         an array into which to put the list of threads
     *
     * @return  the number of threads put into the array
     *
     * @throws  SecurityException
     *          if {@link java.lang.ThreadGroup#checkAccess} determines that
     *          the current thread cannot access its thread group
     */
    public static int enumerate(Thread[] tarray) {
        return currentThread().getThreadGroup().enumerate(tarray);
    }

    /**
     * Throws {@code UnsupportedOperationException}.
     *
     * @return     nothing
     *
     * @deprecated This method was originally designed to count the number of
     *             stack frames but the results were never well-defined and it
     *             depended on thread-suspension.
     *             This method is subject to removal in a future version of Java SE.
     * @see        StackWalker
     */
    @Deprecated(since="1.2", forRemoval=true)
    public int countStackFrames() {
        throw new UnsupportedOperationException();
    }

    /**
     * Waits at most {@code millis} milliseconds for this thread to terminate.
     * A timeout of {@code 0} means to wait forever.
     * This method returns immediately, without waiting, if the thread has not
     * been {@link #start() started}.
     *
     * @implNote
     * For platform threads, the implementation uses a loop of {@code this.wait}
     * calls conditioned on {@code this.isAlive}. As a thread terminates the
     * {@code this.notifyAll} method is invoked. It is recommended that
     * applications not use {@code wait}, {@code notify}, or
     * {@code notifyAll} on {@code Thread} instances.
     *
     * @param  millis
     *         the time to wait in milliseconds
     *
     * @throws  IllegalArgumentException
     *          if the value of {@code millis} is negative
     *
     * @throws  InterruptedException
     *          if any thread has interrupted the current thread. The
     *          <i>interrupted status</i> of the current thread is
     *          cleared when this exception is thrown.
     */
    public final void join(long millis) throws InterruptedException {
        if (millis < 0)
            throw new IllegalArgumentException("timeout value is negative");

        if (this instanceof VirtualThread vthread) {
            if (isAlive()) {
                long nanos = MILLISECONDS.toNanos(millis);
                vthread.joinNanos(nanos);
            }
            return;
        }

        synchronized (this) {
            if (millis > 0) {
                if (isAlive()) {
                    final long startTime = System.nanoTime();
                    long delay = millis;
                    do {
                        wait(delay);
                    } while (isAlive() && (delay = millis -
                             NANOSECONDS.toMillis(System.nanoTime() - startTime)) > 0);
                }
            } else {
                while (isAlive()) {
                    wait(0);
                }
            }
        }
    }

    /**
     * Waits at most {@code millis} milliseconds plus
     * {@code nanos} nanoseconds for this thread to terminate.
     * If both arguments are {@code 0}, it means to wait forever.
     * This method returns immediately, without waiting, if the thread has not
     * been {@link #start() started}.
     *
     * @implNote
     * For platform threads, the implementation uses a loop of {@code this.wait}
     * calls conditioned on {@code this.isAlive}. As a thread terminates the
     * {@code this.notifyAll} method is invoked. It is recommended that
     * applications not use {@code wait}, {@code notify}, or
     * {@code notifyAll} on {@code Thread} instances.
     *
     * @param  millis
     *         the time to wait in milliseconds
     *
     * @param  nanos
     *         {@code 0-999999} additional nanoseconds to wait
     *
     * @throws  IllegalArgumentException
     *          if the value of {@code millis} is negative, or the value
     *          of {@code nanos} is not in the range {@code 0-999999}
     *
     * @throws  InterruptedException
     *          if any thread has interrupted the current thread. The
     *          <i>interrupted status</i> of the current thread is
     *          cleared when this exception is thrown.
     */
    public final void join(long millis, int nanos) throws InterruptedException {
        if (millis < 0) {
            throw new IllegalArgumentException("timeout value is negative");
        }

        if (nanos < 0 || nanos > 999999) {
            throw new IllegalArgumentException("nanosecond timeout value out of range");
        }

        if (this instanceof VirtualThread vthread) {
            if (isAlive()) {
                // convert arguments to a total in nanoseconds
                long totalNanos = MILLISECONDS.toNanos(millis);
                totalNanos += Math.min(Long.MAX_VALUE - totalNanos, nanos);
                vthread.joinNanos(totalNanos);
            }
            return;
        }

        if (nanos > 0 && millis < Long.MAX_VALUE) {
            millis++;
        }
        join(millis);
    }

    /**
     * Waits for this thread to terminate.
     *
     * <p> An invocation of this method behaves in exactly the same
     * way as the invocation
     *
     * <blockquote>
     * {@linkplain #join(long) join}{@code (0)}
     * </blockquote>
     *
     * @throws  InterruptedException
     *          if any thread has interrupted the current thread. The
     *          <i>interrupted status</i> of the current thread is
     *          cleared when this exception is thrown.
     */
    public final void join() throws InterruptedException {
        join(0);
    }

    /**
     * Waits for this thread to terminate for up to the given waiting duration.
     *
     * <p> This method does not wait if the duration to wait is less than or
     * equal to zero. In this case, the method just tests if the thread has
     * terminated.
     *
     * @param   duration
     *          the maximum duration to wait
     *
     * @return  {@code true} if the thread has terminated, {@code false} if the
     *          thread has not terminated
     *
     * @throws  InterruptedException
     *          if the current thread is interrupted while waiting.
     *          The <i>interrupted status</i> of the current thread is cleared
     *          when this exception is thrown.
     *
     * @throws  IllegalThreadStateException
     *          if this thread has not been started.
     *
     * @since 19
     */
    public final boolean join(Duration duration) throws InterruptedException {
        long nanos = NANOSECONDS.convert(duration); // MAX_VALUE if > 292 years

        Thread.State state = threadState();
        if (state == State.NEW)
            throw new IllegalThreadStateException("Thread not started");
        if (state == State.TERMINATED)
            return true;
        if (nanos <= 0)
            return false;

        if (this instanceof VirtualThread vthread) {
            return vthread.joinNanos(nanos);
        }

        // convert to milliseconds
        long millis = MILLISECONDS.convert(nanos, NANOSECONDS);
        if (nanos > NANOSECONDS.convert(millis, MILLISECONDS)) {
            millis += 1L;
        }
        join(millis);
        return isTerminated();
    }

    /**
     * Prints a stack trace of the current thread to the standard error stream.
     * This method is useful for debugging.
     */
    public static void dumpStack() {
        new Exception("Stack trace").printStackTrace();
    }

    /**
     * Marks this thread as either a <i>daemon</i> or <i>non-daemon</i> thread.
     * The <a href="Runtime.html#shutdown">shutdown sequence</a> begins when all
     * started non-daemon threads have terminated.
     *
     * <p> The daemon status of a virtual thread is always {@code true} and cannot be
     * changed by this method to {@code false}.
     *
     * <p> This method must be invoked before the thread is started. The behavior
     * of this method when the thread has terminated is not specified.
     *
     * @param  on
     *         if {@code true}, marks this thread as a daemon thread
     *
     * @throws  IllegalArgumentException
     *          if this is a virtual thread and {@code on} is false
     * @throws  IllegalThreadStateException
     *          if this thread is {@linkplain #isAlive alive}
     * @throws  SecurityException
     *          if {@link #checkAccess} determines that the current
     *          thread cannot modify this thread
     */
    public final void setDaemon(boolean on) {
        checkAccess();
        if (isVirtual() && !on)
            throw new IllegalArgumentException("'false' not legal for virtual threads");
        if (isAlive())
            throw new IllegalThreadStateException();
        if (!isVirtual())
            daemon(on);
    }

    void daemon(boolean on) {
        holder.daemon = on;
    }

    /**
     * Tests if this thread is a daemon thread.
     * The daemon status of a virtual thread is always {@code true}.
     *
     * @return  {@code true} if this thread is a daemon thread;
     *          {@code false} otherwise.
     * @see     #setDaemon(boolean)
     */
    public final boolean isDaemon() {
        if (isVirtual()) {
            return true;
        } else {
            return holder.daemon;
        }
    }

    /**
     * Determines if the currently running thread has permission to
     * modify this thread.
     * <p>
     * If there is a security manager, its {@code checkAccess} method
     * is called with this thread as its argument. This may result in
     * throwing a {@code SecurityException}.
     *
     * @throws  SecurityException  if the current thread is not allowed to
     *          access this thread.
     * @see        SecurityManager#checkAccess(Thread)
     * @deprecated This method is only useful in conjunction with
     *       {@linkplain SecurityManager the Security Manager}, which is
     *       deprecated and subject to removal in a future release.
     *       Consequently, this method is also deprecated and subject to
     *       removal. There is no replacement for the Security Manager or this
     *       method.
     */
    @Deprecated(since="17", forRemoval=true)
    public final void checkAccess() {
        @SuppressWarnings("removal")
        SecurityManager security = System.getSecurityManager();
        if (security != null) {
            security.checkAccess(this);
        }
    }

    /**
     * Returns a string representation of this thread. The string representation
     * will usually include the thread's {@linkplain #threadId() identifier} and
     * name. The default implementation for platform threads includes the thread's
     * identifier, name, priority, and the name of the thread group.
     *
     * @return  a string representation of this thread.
     */
    public String toString() {
        StringBuilder sb = new StringBuilder("Thread[#");
        sb.append(threadId());
        sb.append(",");
        sb.append(getName());
        sb.append(",");
        sb.append(getPriority());
        sb.append(",");
        ThreadGroup group = getThreadGroup();
        if (group != null)
            sb.append(group.getName());
        sb.append("]");
        return sb.toString();
    }

    /**
     * Returns the context {@code ClassLoader} for this thread.
     * The context {@code ClassLoader} may be set by the creator of the thread
     * for use by code running in this thread when loading classes and resources.
     * If not {@linkplain #setContextClassLoader set}, the default is to inherit
     * the context class loader from the parent thread.
     *
     * <p> The context {@code ClassLoader} of the primordial thread is typically
     * set to the class loader used to load the application.
     *
     * @return  the context {@code ClassLoader} for this thread, or {@code null}
     *          indicating the system class loader (or, failing that, the
     *          bootstrap class loader)
     *
     * @throws  SecurityException
     *          if a security manager is present, and the caller's class loader
     *          is not {@code null} and is not the same as or an ancestor of the
     *          context class loader, and the caller does not have the
     *          {@link RuntimePermission}{@code ("getClassLoader")}
     *
     * @since 1.2
     */
    @CallerSensitive
    public ClassLoader getContextClassLoader() {
        ClassLoader cl = this.contextClassLoader;
        if (cl == null)
            return null;
        @SuppressWarnings("removal")
        SecurityManager sm = System.getSecurityManager();
        if (sm != null) {
            Class<?> caller = Reflection.getCallerClass();
            ClassLoader.checkClassLoaderPermission(cl, caller);
        }
        return cl;
    }

    /**
     * Sets the context {@code ClassLoader} for this thread.
     *
     * <p> The context {@code ClassLoader} may be set by the creator of the thread
     * for use by code running in this thread when loading classes and resources.
     *
     * <p> If a security manager is present, its {@link
     * SecurityManager#checkPermission(java.security.Permission) checkPermission}
     * method is invoked with a {@link RuntimePermission RuntimePermission}{@code
     * ("setContextClassLoader")} permission to see if setting the context
     * ClassLoader is permitted.
     *
     * @param  cl
     *         the context ClassLoader for this Thread, or null  indicating the
     *         system class loader (or, failing that, the bootstrap class loader)
     *
     * @throws  SecurityException
     *          if the current thread cannot set the context ClassLoader
     *
     * @since 1.2
     */
    public void setContextClassLoader(ClassLoader cl) {
        @SuppressWarnings("removal")
        SecurityManager sm = System.getSecurityManager();
        if (sm != null) {
            sm.checkPermission(new RuntimePermission("setContextClassLoader"));
        }
        contextClassLoader = cl;
    }

    void internalSetContextClassLoader(ClassLoader cl) {
        contextClassLoader = cl;
    }

    /**
     * Returns {@code true} if and only if the current thread holds the
     * monitor lock on the specified object.
     *
     * <p>This method is designed to allow a program to assert that
     * the current thread already holds a specified lock:
     * <pre>
     *     assert Thread.holdsLock(obj);
     * </pre>
     *
     * @param  obj the object on which to test lock ownership
     * @return {@code true} if the current thread holds the monitor lock on
     *         the specified object.
     * @since 1.4
     */
    public static native boolean holdsLock(Object obj);

    private static final StackTraceElement[] EMPTY_STACK_TRACE
        = new StackTraceElement[0];

    /**
     * Returns an array of stack trace elements representing the stack dump
     * of this thread.  This method will return a zero-length array if
     * this thread has not started, has started but has not yet been
     * scheduled to run by the system, or has terminated.
     * If the returned array is of non-zero length then the first element of
     * the array represents the top of the stack, which is the most recent
     * method invocation in the sequence.  The last element of the array
     * represents the bottom of the stack, which is the least recent method
     * invocation in the sequence.
     *
     * <p>If there is a security manager, and this thread is not
     * the current thread, then the security manager's
     * {@code checkPermission} method is called with a
     * {@code RuntimePermission("getStackTrace")} permission
     * to see if it's ok to get the stack trace.
     *
     * <p>Some virtual machines may, under some circumstances, omit one
     * or more stack frames from the stack trace.  In the extreme case,
     * a virtual machine that has no stack trace information concerning
     * this thread is permitted to return a zero-length array from this
     * method.
     *
     * @return an array of {@code StackTraceElement},
     * each represents one stack frame.
     *
     * @throws SecurityException
     *        if a security manager exists and its
     *        {@code checkPermission} method doesn't allow
     *        getting the stack trace of thread.
     * @see Throwable#getStackTrace
     *
     * @since 1.5
     */
    public StackTraceElement[] getStackTrace() {
        if (this != Thread.currentThread()) {
            // check for getStackTrace permission
            @SuppressWarnings("removal")
            SecurityManager security = System.getSecurityManager();
            if (security != null) {
                security.checkPermission(SecurityConstants.GET_STACK_TRACE_PERMISSION);
            }
            // optimization so we do not call into the vm for threads that
            // have not yet started or have terminated
            if (!isAlive()) {
                return EMPTY_STACK_TRACE;
            }
            StackTraceElement[] stackTrace = asyncGetStackTrace();
            return (stackTrace != null) ? stackTrace : EMPTY_STACK_TRACE;
        } else {
            return (new Exception()).getStackTrace();
        }
    }

    /**
     * Returns an array of stack trace elements representing the stack dump of
     * this thread. Returns null if the stack trace cannot be obtained. In
     * the default implementation, null is returned if the thread is a virtual
     * thread that is not mounted or the thread is a platform thread that has
     * terminated.
     */
    StackTraceElement[] asyncGetStackTrace() {
        Object stackTrace = getStackTrace0();
        if (stackTrace == null) {
            return null;
        }
        StackTraceElement[] stes = (StackTraceElement[]) stackTrace;
        if (stes.length == 0) {
            return null;
        } else {
            return StackTraceElement.of(stes);
        }
    }

    private Object getStackTrace0() {
        Throwable t;
        synchronized (interruptLock) {
            /* Ensure only live thread is passed to native code. */
            if (!isAlive()) {
                return EMPTY_STACK_TRACE;
            }
            t = getStackTraceImpl();
        }
        return (Object)J9VMInternals.getStackTrace(t, false);
    }

    private native Throwable getStackTraceImpl();

    /**
     * Returns a map of stack traces for all live platform threads. The map
     * does not include virtual threads.
     * The map keys are threads and each map value is an array of
     * {@code StackTraceElement} that represents the stack dump
     * of the corresponding {@code Thread}.
     * The returned stack traces are in the format specified for
     * the {@link #getStackTrace getStackTrace} method.
     *
     * <p>The threads may be executing while this method is called.
     * The stack trace of each thread only represents a snapshot and
     * each stack trace may be obtained at different time.  A zero-length
     * array will be returned in the map value if the virtual machine has
     * no stack trace information about a thread.
     *
     * <p>If there is a security manager, then the security manager's
     * {@code checkPermission} method is called with a
     * {@code RuntimePermission("getStackTrace")} permission as well as
     * {@code RuntimePermission("modifyThreadGroup")} permission
     * to see if it is ok to get the stack trace of all threads.
     *
     * @return a {@code Map} from {@code Thread} to an array of
     * {@code StackTraceElement} that represents the stack trace of
     * the corresponding thread.
     *
     * @throws SecurityException
     *        if a security manager exists and its
     *        {@code checkPermission} method doesn't allow
     *        getting the stack trace of thread.
     * @see #getStackTrace
     * @see Throwable#getStackTrace
     *
     * @since 1.5
     */
    public static Map<Thread, StackTraceElement[]> getAllStackTraces() {
        // check for getStackTrace permission
        @SuppressWarnings("removal")
        SecurityManager security = System.getSecurityManager();
        if (security != null) {
            security.checkPermission(SecurityConstants.GET_STACK_TRACE_PERMISSION);
            security.checkPermission(SecurityConstants.MODIFY_THREADGROUP_PERMISSION);
        }

        // Allow room for more Threads to be created before calling enumerate()
        int count = systemThreadGroup.activeCount() + 20;
        Thread[] threads = new Thread[count];
        count = systemThreadGroup.enumerate(threads);
        Map<Thread, StackTraceElement[]> result = HashMap.newHashMap(count);
        for (int i = 0; i < count; i++) {
            result.put(threads[i], threads[i].getStackTrace());
        }
        return result;
    }

    /** cache of subclass security audit results */
    private static class Caches {
        /** cache of subclass security audit results */
        static final ClassValue<Boolean> subclassAudits =
            new ClassValue<>() {
                @Override
                protected Boolean computeValue(Class<?> type) {
                    return auditSubclass(type);
                }
            };
    }

    /**
     * Verifies that this (possibly subclass) instance can be constructed
     * without violating security constraints: the subclass must not override
     * security-sensitive non-final methods, or else the
     * "enableContextClassLoaderOverride" RuntimePermission is checked.
     */
    private static boolean isCCLOverridden(Class<?> cl) {
        if (cl == Thread.class)
            return false;

        return Caches.subclassAudits.get(cl);
    }

    /**
     * Performs reflective checks on given subclass to verify that it doesn't
     * override security-sensitive non-final methods.  Returns true if the
     * subclass overrides any of the methods, false otherwise.
     */
    private static boolean auditSubclass(final Class<?> subcl) {
        @SuppressWarnings("removal")
        Boolean result = AccessController.doPrivileged(
            new PrivilegedAction<>() {
                public Boolean run() {
                    for (Class<?> cl = subcl;
                         cl != Thread.class;
                         cl = cl.getSuperclass())
                    {
                        try {
                            cl.getDeclaredMethod("getContextClassLoader", new Class<?>[0]);
                            return Boolean.TRUE;
                        } catch (NoSuchMethodException ex) {
                        }
                        try {
                            Class<?>[] params = {ClassLoader.class};
                            cl.getDeclaredMethod("setContextClassLoader", params);
                            return Boolean.TRUE;
                        } catch (NoSuchMethodException ex) {
                        }
                    }
                    return Boolean.FALSE;
                }
            }
        );
        return result.booleanValue();
    }

    /**
     * Return an array of all live threads.
     */
    static Thread[] getAllThreads() {
        return getThreads();
    }

    private static native StackTraceElement[][] dumpThreads(Thread[] threads);
    private static native Thread[] getThreads();

    /**
     * Returns the identifier of this Thread.  The thread ID is a positive
     * {@code long} number generated when this thread was created.
     * The thread ID is unique and remains unchanged during its lifetime.
     *
     * @return this thread's ID
     *
     * @deprecated This method is not final and may be overridden to return a
     * value that is not the thread ID. Use {@link #threadId()} instead.
     *
     * @since 1.5
     */
    @Deprecated(since="19")
    public long getId() {
        return threadId();
    }

    /**
     * Returns the identifier of this Thread.  The thread ID is a positive
     * {@code long} number generated when this thread was created.
     * The thread ID is unique and remains unchanged during its lifetime.
     *
     * @return this thread's ID
     * @since 19
     */
    public final long threadId() {
        return tid;
    }

    /**
     * A thread state.  A thread can be in one of the following states:
     * <ul>
     * <li>{@link #NEW}<br>
     *     A thread that has not yet started is in this state.
     *     </li>
     * <li>{@link #RUNNABLE}<br>
     *     A thread executing in the Java virtual machine is in this state.
     *     </li>
     * <li>{@link #BLOCKED}<br>
     *     A thread that is blocked waiting for a monitor lock
     *     is in this state.
     *     </li>
     * <li>{@link #WAITING}<br>
     *     A thread that is waiting indefinitely for another thread to
     *     perform a particular action is in this state.
     *     </li>
     * <li>{@link #TIMED_WAITING}<br>
     *     A thread that is waiting for another thread to perform an action
     *     for up to a specified waiting time is in this state.
     *     </li>
     * <li>{@link #TERMINATED}<br>
     *     A thread that has exited is in this state.
     *     </li>
     * </ul>
     *
     * <p>
     * A thread can be in only one state at a given point in time.
     * These states are virtual machine states which do not reflect
     * any operating system thread states.
     *
     * @since   1.5
     * @see #getState
     */
    public enum State {
        /**
         * Thread state for a thread which has not yet started.
         */
        NEW,

        /**
         * Thread state for a runnable thread.  A thread in the runnable
         * state is executing in the Java virtual machine but it may
         * be waiting for other resources from the operating system
         * such as processor.
         */
        RUNNABLE,

        /**
         * Thread state for a thread blocked waiting for a monitor lock.
         * A thread in the blocked state is waiting for a monitor lock
         * to enter a synchronized block/method or
         * reenter a synchronized block/method after calling
         * {@link Object#wait() Object.wait}.
         */
        BLOCKED,

        /**
         * Thread state for a waiting thread.
         * A thread is in the waiting state due to calling one of the
         * following methods:
         * <ul>
         *   <li>{@link Object#wait() Object.wait} with no timeout</li>
         *   <li>{@link #join() Thread.join} with no timeout</li>
         *   <li>{@link LockSupport#park() LockSupport.park}</li>
         * </ul>
         *
         * <p>A thread in the waiting state is waiting for another thread to
         * perform a particular action.
         *
         * For example, a thread that has called {@code Object.wait()}
         * on an object is waiting for another thread to call
         * {@code Object.notify()} or {@code Object.notifyAll()} on
         * that object. A thread that has called {@code Thread.join()}
         * is waiting for a specified thread to terminate.
         */
        WAITING,

        /**
         * Thread state for a waiting thread with a specified waiting time.
         * A thread is in the timed waiting state due to calling one of
         * the following methods with a specified positive waiting time:
         * <ul>
         *   <li>{@link #sleep Thread.sleep}</li>
         *   <li>{@link Object#wait(long) Object.wait} with timeout</li>
         *   <li>{@link #join(long) Thread.join} with timeout</li>
         *   <li>{@link LockSupport#parkNanos LockSupport.parkNanos}</li>
         *   <li>{@link LockSupport#parkUntil LockSupport.parkUntil}</li>
         * </ul>
         */
        TIMED_WAITING,

        /**
         * Thread state for a terminated thread.
         * The thread has completed execution.
         */
        TERMINATED;
    }

    /**
     * Returns the state of this thread.
     * This method is designed for use in monitoring of the system state,
     * not for synchronization control.
     *
     * @return this thread's state.
     * @since 1.5
     */
    public State getState() {
        return threadState();
    }

    /**
     * Returns the state of this thread.
     * This method can be used instead of getState as getState is not final and
     * so can be overridden to run arbitrary code.
     */
    State threadState() {
        synchronized (interruptLock) {
            if (eetop == NO_REF) {
                if (isDead()) {
                    return State.TERMINATED;
                }
                return State.NEW;
            }
            return State.values()[getStateImpl(eetop)];
        }
    }

    /**
     * Returns true if the thread has terminated.
     */
    boolean isTerminated() {
        return threadState() == State.TERMINATED;
    }

    /**
     * Interface for handlers invoked when a {@code Thread} abruptly
     * terminates due to an uncaught exception.
     * <p>When a thread is about to terminate due to an uncaught exception
     * the Java Virtual Machine will query the thread for its
     * {@code UncaughtExceptionHandler} using
     * {@link #getUncaughtExceptionHandler} and will invoke the handler's
     * {@code uncaughtException} method, passing the thread and the
     * exception as arguments.
     * If a thread has not had its {@code UncaughtExceptionHandler}
     * explicitly set, then its {@code ThreadGroup} object acts as its
     * {@code UncaughtExceptionHandler}. If the {@code ThreadGroup} object
     * has no
     * special requirements for dealing with the exception, it can forward
     * the invocation to the {@linkplain #getDefaultUncaughtExceptionHandler
     * default uncaught exception handler}.
     *
     * @see #setDefaultUncaughtExceptionHandler
     * @see #setUncaughtExceptionHandler
     * @see ThreadGroup#uncaughtException
     * @since 1.5
     */
    @FunctionalInterface
    public interface UncaughtExceptionHandler {
        /**
         * Method invoked when the given thread terminates due to the
         * given uncaught exception.
         * <p>Any exception thrown by this method will be ignored by the
         * Java Virtual Machine.
         * @param t the thread
         * @param e the exception
         */
        void uncaughtException(Thread t, Throwable e);
    }

    // null unless explicitly set
    private volatile UncaughtExceptionHandler uncaughtExceptionHandler;

    // null unless explicitly set
    private static volatile UncaughtExceptionHandler defaultUncaughtExceptionHandler;

    /**
     * Set the default handler invoked when a thread abruptly terminates
     * due to an uncaught exception, and no other handler has been defined
     * for that thread.
     *
     * <p>Uncaught exception handling is controlled first by the thread, then
     * by the thread's {@link ThreadGroup} object and finally by the default
     * uncaught exception handler. If the thread does not have an explicit
     * uncaught exception handler set, and the thread's thread group
     * (including parent thread groups)  does not specialize its
     * {@code uncaughtException} method, then the default handler's
     * {@code uncaughtException} method will be invoked.
     * <p>By setting the default uncaught exception handler, an application
     * can change the way in which uncaught exceptions are handled (such as
     * logging to a specific device, or file) for those threads that would
     * already accept whatever &quot;default&quot; behavior the system
     * provided.
     *
     * <p>Note that the default uncaught exception handler should not usually
     * defer to the thread's {@code ThreadGroup} object, as that could cause
     * infinite recursion.
     *
     * @param ueh the object to use as the default uncaught exception handler.
     * If {@code null} then there is no default handler.
     *
     * @throws SecurityException if a security manager is present and it denies
     *         {@link RuntimePermission}{@code ("setDefaultUncaughtExceptionHandler")}
     *
     * @see #setUncaughtExceptionHandler
     * @see #getUncaughtExceptionHandler
     * @see ThreadGroup#uncaughtException
     * @since 1.5
     */
    public static void setDefaultUncaughtExceptionHandler(UncaughtExceptionHandler ueh) {
        @SuppressWarnings("removal")
        SecurityManager sm = System.getSecurityManager();
        if (sm != null) {
            sm.checkPermission(
                new RuntimePermission("setDefaultUncaughtExceptionHandler"));
        }
        defaultUncaughtExceptionHandler = ueh;
    }

    /**
     * Returns the default handler invoked when a thread abruptly terminates
     * due to an uncaught exception. If the returned value is {@code null},
     * there is no default.
     * @since 1.5
     * @see #setDefaultUncaughtExceptionHandler
     * @return the default uncaught exception handler for all threads
     */
    public static UncaughtExceptionHandler getDefaultUncaughtExceptionHandler(){
        return defaultUncaughtExceptionHandler;
    }

    /**
     * Returns the handler invoked when this thread abruptly terminates
     * due to an uncaught exception. If this thread has not had an
     * uncaught exception handler explicitly set then this thread's
     * {@code ThreadGroup} object is returned, unless this thread
     * has terminated, in which case {@code null} is returned.
     * @since 1.5
     * @return the uncaught exception handler for this thread
     */
    public UncaughtExceptionHandler getUncaughtExceptionHandler() {
        if (isTerminated()) {
            // uncaughtExceptionHandler may be set to null after thread terminates
            return null;
        } else {
            UncaughtExceptionHandler ueh = uncaughtExceptionHandler;
            return (ueh != null) ? ueh : getThreadGroup();
        }
    }

    /**
     * Set the handler invoked when this thread abruptly terminates
     * due to an uncaught exception.
     * <p>A thread can take full control of how it responds to uncaught
     * exceptions by having its uncaught exception handler explicitly set.
     * If no such handler is set then the thread's {@code ThreadGroup}
     * object acts as its handler.
     * @param ueh the object to use as this thread's uncaught exception
     * handler. If {@code null} then this thread has no explicit handler.
     * @throws  SecurityException  if the current thread is not allowed to
     *          modify this thread.
     * @see #setDefaultUncaughtExceptionHandler
     * @see ThreadGroup#uncaughtException
     * @since 1.5
     */
    public void setUncaughtExceptionHandler(UncaughtExceptionHandler ueh) {
        checkAccess();
        uncaughtExceptionHandler(ueh);
    }

    void uncaughtExceptionHandler(UncaughtExceptionHandler ueh) {
        uncaughtExceptionHandler = ueh;
    }

    /**
     * Dispatch an uncaught exception to the handler. This method is
     * called when a thread terminates with an exception.
     */
    void dispatchUncaughtException(Throwable e) {
        getUncaughtExceptionHandler().uncaughtException(this, e);
    }

    /**
     * Holder class for constants.
     */
    @SuppressWarnings("removal")
    private static class Constants {
        // Thread group for virtual threads.
        static final ThreadGroup VTHREAD_GROUP;

        // AccessControlContext that doesn't support any permissions.
        @SuppressWarnings("removal")
        static final AccessControlContext NO_PERMISSIONS_ACC;

        static {
            var getThreadGroup  = new PrivilegedAction<ThreadGroup>() {
                @Override
                public ThreadGroup run() {
                    ThreadGroup parent = Thread.currentCarrierThread().getThreadGroup();
                    for (ThreadGroup p; (p = parent.getParent()) != null; )
                        parent = p;
                    return parent;
                }
            };
            @SuppressWarnings("removal")
            ThreadGroup root = AccessController.doPrivileged(getThreadGroup);
            VTHREAD_GROUP = new ThreadGroup(root, "VirtualThreads", MAX_PRIORITY, false);

            NO_PERMISSIONS_ACC = new AccessControlContext(new ProtectionDomain[] {
                new ProtectionDomain(null, null)
            });
        }
    }

    /**
     * Returns the special ThreadGroup for virtual threads.
     */
    static ThreadGroup virtualThreadGroup() {
        return Constants.VTHREAD_GROUP;
    }

    // The following three initially uninitialized fields are exclusively
    // managed by class java.util.concurrent.ThreadLocalRandom. These
    // fields are used to build the high-performance PRNGs in the
    // concurrent code.

    /** The current seed for a ThreadLocalRandom */
    long threadLocalRandomSeed;

    /** Probe hash value; nonzero if threadLocalRandomSeed initialized */
    int threadLocalRandomProbe;

    /** Secondary seed isolated from public ThreadLocalRandom sequence */
    int threadLocalRandomSecondarySeed;

    /** The thread container that this thread is in */
    private @Stable ThreadContainer container;
    ThreadContainer threadContainer() {
        return container;
    }
    void setThreadContainer(ThreadContainer container) {
        // assert this.container == null;
        this.container = container;
    }

    /** The top of this stack of stackable scopes owned by this thread */
    private volatile StackableScope headStackableScopes;
    StackableScope headStackableScopes() {
        return headStackableScopes;
    }
    static void setHeadStackableScope(StackableScope scope) {
        currentThread().headStackableScopes = scope;
    }

    /* Some private helper methods */
    // The address of the next thread identifier, see ThreadIdentifiers.
    private static native long getNextThreadIdOffset();

    private void setPriority0(int newPriority) {
        synchronized (interruptLock) {
            if (started && (NO_REF != eetop)) {
                setPriorityNoVMAccessImpl(eetop, newPriority);
            }
        }
    }

    private void interrupt0() {
        interruptImpl();
    }

    private static void clearInterruptEvent() {
        interruptedImpl();
    }

    private void setNativeName(String name) {
        synchronized (interruptLock) {
            if (started && (eetop != NO_REF)) {
                setNameImpl(eetop, name);
            }
        }
    }

    private native void startImpl();
    private native void setPriorityNoVMAccessImpl(long eetop, int priority);
    private native void interruptImpl();
    private static native boolean interruptedImpl();
    private native boolean isInterruptedImpl();
    private native void setNameImpl(long threadRef, String threadName);
    private native int getStateImpl(long eetop);

    // If !isAlive(), tells if Thread died already or hasn't even started
    private volatile boolean started;
    // Assigned by the vm
    private static ThreadGroup systemThreadGroup;
    // ThreadGroup where the "main" Thread starts
    private static ThreadGroup mainGroup;
    // Symbolic constant, no threadRef assigned or already cleaned up
    static final long NO_REF = 0;

    void uncaughtException(Throwable e) {
        UncaughtExceptionHandler handler = getUncaughtExceptionHandler();
        if (handler != null) {
            handler.uncaughtException(this, e);
        }
    }

    /**
     * Initialize the thread according to its parent Thread and the ThreadGroup where it should be added.
     *
     * @param booting Indicates if the JVM is booting up, i.e. if the main thread is being attached
     * @param threadGroup The ThreadGroup to which the receiver is being added
     * @param parent The creator Thread from which to inherit some values like local storage, etc.
     *                     If null, the receiver is either the main Thread or a JNI-C attached Thread
     * @param acc The AccessControlContext. If null, use the current context
     * @param inheritThreadLocals A boolean indicating whether to inherit initial values for inheritable thread-local variables
     */
    private void initialize(boolean booting, ThreadGroup threadGroup, Thread parent, AccessControlContext acc, int characteristics) {
        if (booting) {
            System.afterClinitInitialization();
            // no parent: main thread, or one attached through JNI-C
            if (parent == null) {
                // Preload and initialize the JITHelpers class
                try {
                    Class.forName("com.ibm.jit.JITHelpers");
                } catch(ClassNotFoundException e) {
                    // Continue silently if the class can't be loaded and initialized for some reason,
                    // The JIT will tolerate this.
                }

                // Explicitly initialize ClassLoaders, so ClassLoader methods (such as
                // ClassLoader.callerClassLoader) can be used before System is initialized
                ClassLoader.initializeClassLoaders();
            }
        }
        if ((characteristics & NO_THREAD_LOCALS) != 0) {
            this.threadLocals = ThreadLocal.ThreadLocalMap.NOT_SUPPORTED;
            this.inheritableThreadLocals = ThreadLocal.ThreadLocalMap.NOT_SUPPORTED;
            this.contextClassLoader = Constants.NOT_SUPPORTED_CLASSLOADER;
        } else if (((characteristics & NO_INHERIT_THREAD_LOCALS) == 0) && (parent != null)) {
            ThreadLocal.ThreadLocalMap parentMap = parent.inheritableThreadLocals;
            if (parentMap != null
                    && parentMap != ThreadLocal.ThreadLocalMap.NOT_SUPPORTED
                    && parentMap.size() > 0) {
                this.inheritableThreadLocals = ThreadLocal.createInheritedMap(parentMap);
            }
            @SuppressWarnings("removal")
            final SecurityManager sm = System.getSecurityManager();
            final Class<?> implClass = getClass();
            final Class<?> thisClass = Thread.class;
            if ((sm != null) && (implClass != thisClass)) {
                boolean override = AccessController.doPrivileged(new PrivilegedAction<Boolean>() {
                    @Override
                    public Boolean run() {
                        try {
                            Method method = implClass.getMethod("getContextClassLoader");
                            if (method.getDeclaringClass() != thisClass) {
                                return Boolean.TRUE;
                            }
                        } catch (NoSuchMethodException e) {
                        }
                        try {
                            Method method = implClass.getDeclaredMethod("setContextClassLoader", ClassLoader.class);
                            if (method.getDeclaringClass() != thisClass) {
                                return Boolean.TRUE;
                            }
                        } catch (NoSuchMethodException e) {
                        }
                        return Boolean.FALSE;
                    }
                }).booleanValue();
                if (override) {
                    sm.checkPermission(com.ibm.oti.util.RuntimePermissions.permissionEnableContextClassLoaderOverride);
                }
            }
            ClassLoader parentLoader = contextClassLoader(parent);
            if (VM.isBooted() && !isSupportedClassLoader(parentLoader)) {
                // parent does not support thread locals so no CCL to inherit
                this.contextClassLoader = ClassLoader.getSystemClassLoader();
            } else {
                this.contextClassLoader = parentLoader;
            }
        } else if (VM.isBooted()) {
            // default CCL to the system class loader when not inheriting
            this.contextClassLoader = ClassLoader.getSystemClassLoader();
        }
        threadGroup.checkAccess();
        this.inheritedAccessControlContext = (acc == null) ? AccessController.getContext() : acc;
    }

    /**
     * Private constructor to be used by the VM for the threads attached through JNI.
     * They already have a running thread with no associated Java Thread, so this is
     * where the binding is done.
     *
     * @param vmName Name for the Thread being created (or null to auto-generate a name)
     * @param vmThreadGroup ThreadGroup for the Thread being created (or null for main threadGroup)
     * @param vmPriority Priority for the Thread being created
     * @param vmIsDaemon Indicates whether or not the Thread being created is a daemon thread
     *
     * @see   java.lang.ThreadGroup
     */
    private Thread(String vmName, Object vmThreadGroup, int vmPriority, boolean vmIsDaemon) {
        super();
        if (vmName == null) {
            name = genThreadName();
        } else {
            name = vmName;
        }
        boolean booting = false;
        if (mainGroup == null) {
            // only occurs during bootstrap
            // vmName must be main at booting
            booting = true;
            mainGroup = new ThreadGroup(systemThreadGroup, name);
        } else {
            setNameImpl(eetop, name);
        }
        ThreadGroup threadGroup = (vmThreadGroup == null) ? mainGroup : (ThreadGroup)vmThreadGroup;
        // If we called setPriority(), it would have to be after setting the ThreadGroup (further down),
        // because of the checkAccess() call (which requires the ThreadGroup set). However, for the main
        // Thread or JNI-C attached Threads we just trust the value the VM is passing us, and just assign.
        this.holder = new FieldHolder(threadGroup, null, 0, vmPriority, vmIsDaemon);
        this.tid = ThreadIdentifiers.next();

        // no parent Thread
        initialize(booting, threadGroup, null, null, 0);
        if (booting) {
            /* JDK15+ native method binding uses java.lang.ClassLoader.findNative():bootstrapClassLoader.nativelibs.find(entryName)
             * to lookup native address when not found within systemClassLoader native libraries.
             * This requires bootstrapClassLoader is initialized via initialize(booting, threadGroup, null, null, true) above before
             * invoking a native method not present within systemClassLoader native libraries such as following setNameImpl modified
             * via JVMTI agent SetNativeMethodPrefix (https://github.com/eclipse-openj9/openj9/issues/11181).
             * After bootstrapClassLoader initialization, setNameImpl can be invoked before initialize() to set thread name earlier.
             */
            setNameImpl(eetop, "main");
            System.completeInitialization();
        }
    }

    private boolean isDead() {
        // Has already started, is not alive anymore, and has been removed from the ThreadGroup
        synchronized (interruptLock) {
            return (started && (eetop == NO_REF));
        }
    }

    Thread(Runnable runnable, String threadName, boolean isSystemThreadGroup, boolean inheritThreadLocals, boolean isDaemon, ClassLoader contextClassLoader) {
        this(isSystemThreadGroup ? systemThreadGroup : null, threadName, (inheritThreadLocals ? 0 : NO_INHERIT_THREAD_LOCALS), runnable, 0, null);
        daemon(isDaemon);
        this.contextClassLoader = contextClassLoader;
    }
}<|MERGE_RESOLUTION|>--- conflicted
+++ resolved
@@ -1639,21 +1639,10 @@
      * This method is called by the VM to give a Thread
      * a chance to clean up before it actually exits.
      */
-<<<<<<< HEAD
     void exit() {
         /* Refresh interrupted value so it is accurate when thread reference is removed. */
         interrupted = interrupted();
-        // pop any remaining scopes from the stack, this may block
-        if (headStackableScopes != null) {
-            StackableScope.popAll();
-        }
-
-        // notify container that thread is exiting
-        ThreadContainer container = threadContainer();
-        if (container != null) {
-            container.onExit(this);
-=======
-    private void exit() {
+
         try {
             // pop any remaining scopes from the stack, this may block
             if (headStackableScopes != null) {
@@ -1665,7 +1654,6 @@
             if (container != null) {
                 container.onExit(this);
             }
->>>>>>> f84c7de5
         }
 
         try {
@@ -3123,15 +3111,9 @@
                 ClassLoader.initializeClassLoaders();
             }
         }
-        if ((characteristics & NO_THREAD_LOCALS) != 0) {
-            this.threadLocals = ThreadLocal.ThreadLocalMap.NOT_SUPPORTED;
-            this.inheritableThreadLocals = ThreadLocal.ThreadLocalMap.NOT_SUPPORTED;
-            this.contextClassLoader = Constants.NOT_SUPPORTED_CLASSLOADER;
-        } else if (((characteristics & NO_INHERIT_THREAD_LOCALS) == 0) && (parent != null)) {
+        if (((characteristics & NO_INHERIT_THREAD_LOCALS) == 0) && (parent != null)) {
             ThreadLocal.ThreadLocalMap parentMap = parent.inheritableThreadLocals;
-            if (parentMap != null
-                    && parentMap != ThreadLocal.ThreadLocalMap.NOT_SUPPORTED
-                    && parentMap.size() > 0) {
+            if ((parentMap != null) && (parentMap.size() > 0)) {
                 this.inheritableThreadLocals = ThreadLocal.createInheritedMap(parentMap);
             }
             @SuppressWarnings("removal")
@@ -3163,13 +3145,7 @@
                     sm.checkPermission(com.ibm.oti.util.RuntimePermissions.permissionEnableContextClassLoaderOverride);
                 }
             }
-            ClassLoader parentLoader = contextClassLoader(parent);
-            if (VM.isBooted() && !isSupportedClassLoader(parentLoader)) {
-                // parent does not support thread locals so no CCL to inherit
-                this.contextClassLoader = ClassLoader.getSystemClassLoader();
-            } else {
-                this.contextClassLoader = parentLoader;
-            }
+            this.contextClassLoader = contextClassLoader(parent);
         } else if (VM.isBooted()) {
             // default CCL to the system class loader when not inheriting
             this.contextClassLoader = ClassLoader.getSystemClassLoader();
