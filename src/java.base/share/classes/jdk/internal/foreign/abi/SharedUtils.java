--- conflicted
+++ resolved
@@ -43,11 +43,7 @@
 import jdk.internal.foreign.abi.ppc64.aix.AixPPC64Linker;
 import jdk.internal.foreign.abi.ppc64.linux.LinuxPPC64leLinker;
 import jdk.internal.foreign.abi.riscv64.linux.LinuxRISCV64Linker;
-<<<<<<< HEAD
-import jdk.internal.foreign.abi.s390x.sysv.SysVS390xLinker;
-=======
 import jdk.internal.foreign.abi.s390.linux.LinuxS390Linker;
->>>>>>> 161371c2
 import jdk.internal.foreign.abi.x64.sysv.SysVx64Linker;
 import jdk.internal.foreign.abi.x64.windows.Windowsx64Linker;
 import jdk.internal.vm.annotation.ForceInline;
@@ -255,12 +251,8 @@
             case WIN_AARCH_64 -> WindowsAArch64Linker.getInstance();
             case LINUX_PPC_64_LE -> LinuxPPC64leLinker.getInstance();
             case LINUX_RISCV_64 -> LinuxRISCV64Linker.getInstance();
-<<<<<<< HEAD
-            case SYS_V_S390X -> SysVS390xLinker.getInstance();
+            case LINUX_S390 -> LinuxS390Linker.getInstance();
             case AIX_PPC_64 -> AixPPC64Linker.getInstance();
-=======
-            case LINUX_S390 -> LinuxS390Linker.getInstance();
->>>>>>> 161371c2
             case FALLBACK -> FallbackLinker.getInstance();
             case UNSUPPORTED -> throw new UnsupportedOperationException("Platform does not support native linker");
         };
