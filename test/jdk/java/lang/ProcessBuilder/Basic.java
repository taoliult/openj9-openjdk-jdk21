--- conflicted
+++ resolved
@@ -2155,33 +2155,6 @@
                 final int action = i;
                 List<String> childArgs = getSleepArgs();
                 final ProcessBuilder pb = new ProcessBuilder(childArgs);
-<<<<<<< HEAD
-                {
-                    // Redirect any child VM error output away from the stream being tested
-                    // and to the log file. For background see:
-                    // 8231297: java/lang/ProcessBuilder/Basic.java test fails intermittently
-                    // Destroying the process may, depending on the timing, cause some output
-                    // from the child VM.
-                    // This test requires the thread reading from the subprocess be blocked
-                    // in the read from the subprocess; there should be no bytes to read.
-                    // Modify the argument list shared with ProcessBuilder to redirect VM output.
-                    assert (childArgs.get(1).equals("-XX:+DisplayVMOutputToStderr")) : "Expected arg 1 to be \"-XX:+DisplayVMOutputToStderr\"";
-                    switch (action & 0x1) {
-                        case 0:
-                            childArgs.set(1, "-XX:+DisplayVMOutputToStderr");
-                            pb.redirectError(INHERIT);
-                            break;
-                        case 1:
-                            childArgs.set(1, "-XX:+DisplayVMOutputToStdout");
-                            pb.redirectOutput(INHERIT);
-                            break;
-                        default:
-                            throw new Error();
-                    }
-                }
-                childArgs.add("sleep");
-=======
->>>>>>> 8d55d83e
                 final byte[] bytes = new byte[10];
                 final Process p = pb.start();
                 final CountDownLatch latch = new CountDownLatch(1);
