--- conflicted
+++ resolved
@@ -23,22 +23,6 @@
  * questions.
  */
 
-<<<<<<< HEAD
-/*
- * ===========================================================================
- * (c) Copyright IBM Corp. 2022, 2022 All Rights Reserved
- * ===========================================================================
- */
-
-/*
- * OpenJ9 contributes module-info.java.extra for this module which triggers use
- * of GenModuleInfoSource, but that tool has not yet been updated to handle this
- * import nor the annotation below. Comment them out for now.
- */
-//import jdk.internal.javac.ParticipatesInPreview;
-
-=======
->>>>>>> f84c7de5
 /**
  * Defines the Java Management Extensions (JMX) API.
  * <P>
@@ -51,10 +35,6 @@
  * @moduleGraph
  * @since 9
  */
-<<<<<<< HEAD
-//@ParticipatesInPreview
-=======
->>>>>>> f84c7de5
 module java.management {
 
     exports java.lang.management;
