/*
 *  Copyright (c) 2020, 2022, Oracle and/or its affiliates. All rights reserved.
 *  DO NOT ALTER OR REMOVE COPYRIGHT NOTICES OR THIS FILE HEADER.
 *
 *  This code is free software; you can redistribute it and/or modify it
 *  under the terms of the GNU General Public License version 2 only, as
 *  published by the Free Software Foundation.  Oracle designates this
 *  particular file as subject to the "Classpath" exception as provided
 *  by Oracle in the LICENSE file that accompanied this code.
 *
 *  This code is distributed in the hope that it will be useful, but WITHOUT
 *  ANY WARRANTY; without even the implied warranty of MERCHANTABILITY or
 *  FITNESS FOR A PARTICULAR PURPOSE.  See the GNU General Public License
 *  version 2 for more details (a copy is included in the LICENSE file that
 *  accompanied this code).
 *
 *  You should have received a copy of the GNU General Public License version
 *  2 along with this work; if not, write to the Free Software Foundation,
 *  Inc., 51 Franklin St, Fifth Floor, Boston, MA 02110-1301 USA.
 *
 *   Please contact Oracle, 500 Oracle Parkway, Redwood Shores, CA 94065 USA
 *  or visit www.oracle.com if you need additional information or have any
 *  questions.
 *
 */

/*
 * ===========================================================================
 * (c) Copyright IBM Corp. 2022, 2022 All Rights Reserved
 * ===========================================================================
 */

package jdk.internal.foreign.abi.x64.sysv;

import jdk.internal.foreign.Utils;
import jdk.internal.foreign.abi.ABIDescriptor;
import jdk.internal.foreign.abi.Binding;
import jdk.internal.foreign.abi.CallingSequence;
import jdk.internal.foreign.abi.CallingSequenceBuilder;
import jdk.internal.foreign.abi.DowncallLinker;
import jdk.internal.foreign.abi.LinkerOptions;
import jdk.internal.foreign.abi.SharedUtils;
import jdk.internal.foreign.abi.UpcallLinker;
import jdk.internal.foreign.abi.VMStorage;
import jdk.internal.foreign.abi.x64.X86_64Architecture;

import java.lang.foreign.SegmentScope;
import java.lang.foreign.FunctionDescriptor;
import java.lang.foreign.GroupLayout;
import java.lang.foreign.MemoryLayout;
import java.lang.foreign.MemorySegment;
import java.lang.invoke.MethodHandle;
import java.lang.invoke.MethodHandles;
import java.lang.invoke.MethodType;
import java.util.List;
import java.util.Optional;

import static jdk.internal.foreign.PlatformLayouts.SysV;
import static jdk.internal.foreign.abi.Binding.vmStore;
import static jdk.internal.foreign.abi.x64.X86_64Architecture.*;
import static jdk.internal.foreign.abi.x64.X86_64Architecture.Regs.*;

/**
 * For the SysV x64 C ABI specifically, this class uses namely CallingSequenceBuilder
 * to translate a C FunctionDescriptor into a CallingSequence, which can then be turned into a MethodHandle.
 *
 * This includes taking care of synthetic arguments like pointers to return buffers for 'in-memory' returns.
 */
public class CallArranger {
    private static final int STACK_SLOT_SIZE = 8;
    private static final int MAX_INTEGER_ARGUMENT_REGISTERS = 6;
    private static final int MAX_VECTOR_ARGUMENT_REGISTERS = 8;

    private static final ABIDescriptor CSysV = X86_64Architecture.abiFor(
        new VMStorage[] { rdi, rsi, rdx, rcx, r8, r9, rax },
        new VMStorage[] { xmm0, xmm1, xmm2, xmm3, xmm4, xmm5, xmm6, xmm7 },
        new VMStorage[] { rax, rdx },
        new VMStorage[] { xmm0, xmm1 },
        2,
        new VMStorage[] { r10, r11 },
        new VMStorage[] { xmm8, xmm9, xmm10, xmm11, xmm12, xmm13, xmm14, xmm15 },
        16,
        0, //no shadow space
        r10, r11 // scratch 1 & 2
    );

    public record Bindings(
            CallingSequence callingSequence,
            boolean isInMemoryReturn,
            int nVectorArgs) {
    }

    public static Bindings getBindings(MethodType mt, FunctionDescriptor cDesc, boolean forUpcall) {
        return getBindings(mt, cDesc, forUpcall, LinkerOptions.empty());
    }

    public static Bindings getBindings(MethodType mt, FunctionDescriptor cDesc, boolean forUpcall, LinkerOptions options) {
        CallingSequenceBuilder csb = new CallingSequenceBuilder(CSysV, forUpcall, options);

        BindingCalculator argCalc = forUpcall ? new BoxBindingCalculator(true) : new UnboxBindingCalculator(true);
        BindingCalculator retCalc = forUpcall ? new UnboxBindingCalculator(false) : new BoxBindingCalculator(false);

        boolean returnInMemory = isInMemoryReturn(cDesc.returnLayout());
        if (returnInMemory) {
            Class<?> carrier = MemorySegment.class;
            MemoryLayout layout = SysV.C_POINTER;
            csb.addArgumentBindings(carrier, layout, argCalc.getBindings(carrier, layout));
        } else if (cDesc.returnLayout().isPresent()) {
            Class<?> carrier = mt.returnType();
            MemoryLayout layout = cDesc.returnLayout().get();
            csb.setReturnBindings(carrier, layout, retCalc.getBindings(carrier, layout));
        }

        for (int i = 0; i < mt.parameterCount(); i++) {
            Class<?> carrier = mt.parameterType(i);
            MemoryLayout layout = cDesc.argumentLayouts().get(i);
            csb.addArgumentBindings(carrier, layout, argCalc.getBindings(carrier, layout));
        }

        if (!forUpcall) {
            //add extra binding for number of used vector registers (used for variadic calls)
            csb.addArgumentBindings(long.class, SysV.C_LONG,
                    List.of(vmStore(rax, long.class)));
        }

        return new Bindings(csb.build(), returnInMemory, argCalc.storageCalculator.nVectorReg);
    }

<<<<<<< HEAD
    /* Replace DowncallLinker in OpenJDK with the implementation of DowncallLinker specific to OpenJ9 */
    public static MethodHandle arrangeDowncall(MethodType mt, FunctionDescriptor cDesc) {
        MethodHandle handle = DowncallLinker.getBoundMethodHandle(mt, cDesc);
        return handle;
    }

    /* Replace UpcallLinker in OpenJDK with the implementation of UpcallLinker specific to OpenJ9 */
    public static MemorySegment arrangeUpcall(MethodHandle target, MethodType mt, FunctionDescriptor cDesc, MemorySession session) {
        return UpcallLinker.make(target, mt, cDesc, session);
=======
    public static MethodHandle arrangeDowncall(MethodType mt, FunctionDescriptor cDesc, LinkerOptions options) {
        Bindings bindings = getBindings(mt, cDesc, false, options);

        MethodHandle handle = new DowncallLinker(CSysV, bindings.callingSequence).getBoundMethodHandle();
        handle = MethodHandles.insertArguments(handle, handle.type().parameterCount() - 1, bindings.nVectorArgs);

        if (bindings.isInMemoryReturn) {
            handle = SharedUtils.adaptDowncallForIMR(handle, cDesc, bindings.callingSequence);
        }

        return handle;
    }

    public static MemorySegment arrangeUpcall(MethodHandle target, MethodType mt, FunctionDescriptor cDesc, SegmentScope scope) {
        Bindings bindings = getBindings(mt, cDesc, true);

        if (bindings.isInMemoryReturn) {
            target = SharedUtils.adaptUpcallForIMR(target, true /* drop return, since we don't have bindings for it */);
        }

        return UpcallLinker.make(CSysV, target, bindings.callingSequence, scope);
>>>>>>> 59f2aa14
    }

    private static boolean isInMemoryReturn(Optional<MemoryLayout> returnLayout) {
        return returnLayout
                .filter(GroupLayout.class::isInstance)
                .filter(g -> TypeClass.classifyLayout(g).inMemory())
                .isPresent();
    }

    static class StorageCalculator {
        private final boolean forArguments;

        private int nVectorReg = 0;
        private int nIntegerReg = 0;
        private long stackOffset = 0;

        public StorageCalculator(boolean forArguments) {
            this.forArguments = forArguments;
        }

        private int maxRegisterArguments(int type) {
            return type == StorageType.INTEGER ?
                    MAX_INTEGER_ARGUMENT_REGISTERS :
                    MAX_VECTOR_ARGUMENT_REGISTERS;
        }

        VMStorage stackAlloc() {
            assert forArguments : "no stack returns";
            VMStorage storage = X86_64Architecture.stackStorage((short) STACK_SLOT_SIZE, (int)stackOffset);
            stackOffset += STACK_SLOT_SIZE;
            return storage;
        }

        VMStorage nextStorage(int type) {
            int registerCount = registerCount(type);
            if (registerCount < maxRegisterArguments(type)) {
                VMStorage[] source =
                    (forArguments ? CSysV.inputStorage : CSysV.outputStorage)[type];
                incrementRegisterCount(type);
                return source[registerCount];
            } else {
                return stackAlloc();
            }
        }

        VMStorage[] structStorages(TypeClass typeClass) {
            if (typeClass.inMemory()) {
                return typeClass.classes.stream().map(c -> stackAlloc()).toArray(VMStorage[]::new);
            }
            long nIntegerReg = typeClass.nIntegerRegs();

            if (this.nIntegerReg + nIntegerReg > MAX_INTEGER_ARGUMENT_REGISTERS) {
                //not enough registers - pass on stack
                return typeClass.classes.stream().map(c -> stackAlloc()).toArray(VMStorage[]::new);
            }

            long nVectorReg = typeClass.nVectorRegs();

            if (this.nVectorReg + nVectorReg > MAX_VECTOR_ARGUMENT_REGISTERS) {
                //not enough registers - pass on stack
                return typeClass.classes.stream().map(c -> stackAlloc()).toArray(VMStorage[]::new);
            }

            //ok, let's pass pass on registers
            VMStorage[] storage = new VMStorage[(int)(nIntegerReg + nVectorReg)];
            for (int i = 0 ; i < typeClass.classes.size() ; i++) {
                boolean sse = typeClass.classes.get(i) == ArgumentClassImpl.SSE;
                storage[i] = nextStorage(sse ? StorageType.VECTOR : StorageType.INTEGER);
            }
            return storage;
        }

        int registerCount(int type) {
            return switch (type) {
                case StorageType.INTEGER -> nIntegerReg;
                case StorageType.VECTOR -> nVectorReg;
                default -> throw new IllegalStateException();
            };
        }

        void incrementRegisterCount(int type) {
            switch (type) {
                case StorageType.INTEGER -> nIntegerReg++;
                case StorageType.VECTOR -> nVectorReg++;
                default -> throw new IllegalStateException();
            }
        }
    }

    abstract static class BindingCalculator {
        protected final StorageCalculator storageCalculator;

        protected BindingCalculator(boolean forArguments) {
            this.storageCalculator = new StorageCalculator(forArguments);
        }

        abstract List<Binding> getBindings(Class<?> carrier, MemoryLayout layout);
    }

    static class UnboxBindingCalculator extends BindingCalculator {

        UnboxBindingCalculator(boolean forArguments) {
            super(forArguments);
        }

        @Override
        List<Binding> getBindings(Class<?> carrier, MemoryLayout layout) {
            TypeClass argumentClass = TypeClass.classifyLayout(layout);
            Binding.Builder bindings = Binding.builder();
            switch (argumentClass.kind()) {
                case STRUCT -> {
                    assert carrier == MemorySegment.class;
                    VMStorage[] regs = storageCalculator.structStorages(argumentClass);
                    int regIndex = 0;
                    long offset = 0;
                    while (offset < layout.byteSize()) {
                        final long copy = Math.min(layout.byteSize() - offset, 8);
                        VMStorage storage = regs[regIndex++];
                        if (offset + copy < layout.byteSize()) {
                            bindings.dup();
                        }
                        boolean useFloat = storage.type() == StorageType.VECTOR;
                        Class<?> type = SharedUtils.primitiveCarrierForSize(copy, useFloat);
                        bindings.bufferLoad(offset, type)
                                .vmStore(storage, type);
                        offset += copy;
                    }
                }
                case POINTER -> {
                    bindings.unboxAddress();
                    VMStorage storage = storageCalculator.nextStorage(StorageType.INTEGER);
                    bindings.vmStore(storage, long.class);
                                    }
                case INTEGER -> {
                    VMStorage storage = storageCalculator.nextStorage(StorageType.INTEGER);
                    bindings.vmStore(storage, carrier);
                }
                case FLOAT -> {
                    VMStorage storage = storageCalculator.nextStorage(StorageType.VECTOR);
                    bindings.vmStore(storage, carrier);
                }
                default -> throw new UnsupportedOperationException("Unhandled class " + argumentClass);
            }
            return bindings.build();
        }
    }

    static class BoxBindingCalculator extends BindingCalculator {

        BoxBindingCalculator(boolean forArguments) {
            super(forArguments);
        }

        @Override
        List<Binding> getBindings(Class<?> carrier, MemoryLayout layout) {
            TypeClass argumentClass = TypeClass.classifyLayout(layout);
            Binding.Builder bindings = Binding.builder();
            switch (argumentClass.kind()) {
                case STRUCT -> {
                    assert carrier == MemorySegment.class;
                    bindings.allocate(layout);
                    VMStorage[] regs = storageCalculator.structStorages(argumentClass);
                    int regIndex = 0;
                    long offset = 0;
                    while (offset < layout.byteSize()) {
                        final long copy = Math.min(layout.byteSize() - offset, 8);
                        VMStorage storage = regs[regIndex++];
                        bindings.dup();
                        boolean useFloat = storage.type() == StorageType.VECTOR;
                        Class<?> type = SharedUtils.primitiveCarrierForSize(copy, useFloat);
                        bindings.vmLoad(storage, type)
                                .bufferStore(offset, type);
                        offset += copy;
                    }
                }
                case POINTER -> {
                    VMStorage storage = storageCalculator.nextStorage(StorageType.INTEGER);
                    bindings.vmLoad(storage, long.class)
                            .boxAddressRaw(Utils.pointeeSize(layout));
                }
                case INTEGER -> {
                    VMStorage storage = storageCalculator.nextStorage(StorageType.INTEGER);
                    bindings.vmLoad(storage, carrier);
                }
                case FLOAT -> {
                    VMStorage storage = storageCalculator.nextStorage(StorageType.VECTOR);
                    bindings.vmLoad(storage, carrier);
                }
                default -> throw new UnsupportedOperationException("Unhandled class " + argumentClass);
            }
            return bindings.build();
        }
    }

}<|MERGE_RESOLUTION|>--- conflicted
+++ resolved
@@ -126,39 +126,15 @@
         return new Bindings(csb.build(), returnInMemory, argCalc.storageCalculator.nVectorReg);
     }
 
-<<<<<<< HEAD
     /* Replace DowncallLinker in OpenJDK with the implementation of DowncallLinker specific to OpenJ9 */
-    public static MethodHandle arrangeDowncall(MethodType mt, FunctionDescriptor cDesc) {
+    public static MethodHandle arrangeDowncall(MethodType mt, FunctionDescriptor cDesc, LinkerOptions options) {
         MethodHandle handle = DowncallLinker.getBoundMethodHandle(mt, cDesc);
         return handle;
     }
 
     /* Replace UpcallLinker in OpenJDK with the implementation of UpcallLinker specific to OpenJ9 */
-    public static MemorySegment arrangeUpcall(MethodHandle target, MethodType mt, FunctionDescriptor cDesc, MemorySession session) {
+    public static MemorySegment arrangeUpcall(MethodHandle target, MethodType mt, FunctionDescriptor cDesc, SegmentScope scope) {
         return UpcallLinker.make(target, mt, cDesc, session);
-=======
-    public static MethodHandle arrangeDowncall(MethodType mt, FunctionDescriptor cDesc, LinkerOptions options) {
-        Bindings bindings = getBindings(mt, cDesc, false, options);
-
-        MethodHandle handle = new DowncallLinker(CSysV, bindings.callingSequence).getBoundMethodHandle();
-        handle = MethodHandles.insertArguments(handle, handle.type().parameterCount() - 1, bindings.nVectorArgs);
-
-        if (bindings.isInMemoryReturn) {
-            handle = SharedUtils.adaptDowncallForIMR(handle, cDesc, bindings.callingSequence);
-        }
-
-        return handle;
-    }
-
-    public static MemorySegment arrangeUpcall(MethodHandle target, MethodType mt, FunctionDescriptor cDesc, SegmentScope scope) {
-        Bindings bindings = getBindings(mt, cDesc, true);
-
-        if (bindings.isInMemoryReturn) {
-            target = SharedUtils.adaptUpcallForIMR(target, true /* drop return, since we don't have bindings for it */);
-        }
-
-        return UpcallLinker.make(CSysV, target, bindings.callingSequence, scope);
->>>>>>> 59f2aa14
     }
 
     private static boolean isInMemoryReturn(Optional<MemoryLayout> returnLayout) {
