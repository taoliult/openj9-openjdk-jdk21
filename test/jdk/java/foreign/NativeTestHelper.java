--- conflicted
+++ resolved
@@ -124,11 +124,7 @@
     /**
      * The layout for the {@code double} C type
      */
-<<<<<<< HEAD
-    public static final ValueLayout.OfDouble C_DOUBLE = ValueLayout.JAVA_DOUBLE.withBitAlignment(isAixOS ? 32 : 64);
-=======
-    public static final ValueLayout.OfDouble C_DOUBLE = ValueLayout.JAVA_DOUBLE;
->>>>>>> b48d172f
+    public static final ValueLayout.OfDouble C_DOUBLE = ValueLayout.JAVA_DOUBLE.withByteAlignment(isAixOS ? 4 : Double.BYTES);
     /**
      * The {@code T*} native type.
      */
