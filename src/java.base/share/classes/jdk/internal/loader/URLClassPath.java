--- conflicted
+++ resolved
@@ -827,15 +827,9 @@
          * Creates a new JarLoader for the specified URL referring to
          * a JAR file.
          */
-<<<<<<< HEAD
-        JarLoader(URL url, URLStreamHandler jarHandler,
+        private JarLoader(URL url, URLStreamHandler jarHandler,
                   HashMap<String, Loader> loaderMap,
                   AccessControlContext acc, boolean usingSharedClasses)   //OpenJ9-shared_classes_misc
-=======
-        private JarLoader(URL url, URLStreamHandler jarHandler,
-                          HashMap<String, Loader> loaderMap,
-                          AccessControlContext acc)
->>>>>>> 52d185fd
             throws IOException
         {
             super(new URL("jar", "", -1, url + "!/", jarHandler));
