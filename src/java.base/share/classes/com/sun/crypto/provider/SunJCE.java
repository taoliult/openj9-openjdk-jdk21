--- conflicted
+++ resolved
@@ -343,31 +343,22 @@
 
         attrs.clear();
         attrs.put("SupportedKeyFormats", "RAW");
-<<<<<<< HEAD
 
         if (useNativeChaCha20Cipher) {
             ps("Cipher", "ChaCha20",
                     "com.sun.crypto.provider.NativeChaCha20Cipher$ChaCha20Only",
                     null, attrs);
-            ps("Cipher", "ChaCha20-Poly1305",
+            psA("Cipher", "ChaCha20-Poly1305",
                     "com.sun.crypto.provider.NativeChaCha20Cipher$ChaCha20Poly1305",
-                    chachaPolyAliases, attrs);
+                    attrs);
         } else {
-            ps("Cipher", "ChaCha20",
+            ps("Cipher",  "ChaCha20",
                     "com.sun.crypto.provider.ChaCha20Cipher$ChaCha20Only",
                     null, attrs);
-            ps("Cipher", "ChaCha20-Poly1305",
+            psA("Cipher",  "ChaCha20-Poly1305",
                     "com.sun.crypto.provider.ChaCha20Cipher$ChaCha20Poly1305",
-                    chachaPolyAliases, attrs);
+                    attrs);
         }
-=======
-        ps("Cipher",  "ChaCha20",
-                "com.sun.crypto.provider.ChaCha20Cipher$ChaCha20Only",
-                null, attrs);
-        psA("Cipher",  "ChaCha20-Poly1305",
-                "com.sun.crypto.provider.ChaCha20Cipher$ChaCha20Poly1305",
-                attrs);
->>>>>>> a8583acd
 
         // PBES1
         psA("Cipher", "PBEWithMD5AndDES",
